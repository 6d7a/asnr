--- conflicted
+++ resolved
@@ -1,862 +1,580 @@
-use bitvec::{bitvec, prelude::Msb0, vec::BitVec, view::BitView};
-use bitvec_nom::BSlice;
-
-use alloc::{string::String, vec::Vec};
-
-use crate::{
-    error::{DecodingError, EncodingError},
-    Decode, Encode,
-};
-
-mod decoder;
-mod encoder;
-
-pub struct Uper;
-
-impl Uper {
-    pub fn decode<'a, T: Decode<'a, BitIn<'a>>>(
-        input: &'a [u8],
-    ) -> Result<T, DecodingError<BitIn>> {
-        T::decode::<Uper>(BitIn::from(input.view_bits::<Msb0>())).map(|(_, res)| res)
-    }
-
-    pub fn encode<'a, T: Encode<u8, BitOut>>(input: T) -> Result<Vec<u8>, EncodingError> {
-        T::encode::<Uper>(input, bitvec![u8, Msb0;]).map(|mut bitvec| {
-            bitvec.set_uninitialized(false);
-            bitvec.into_vec()
-        })
-    }
-}
-
-pub type BitIn<'a> = BSlice<'a, u8, Msb0>;
-pub type BitOut = BitVec<u8, Msb0>;
-<<<<<<< HEAD
-=======
-pub(crate) type AsBytesDummy = [u8; 0];
->>>>>>> 5cf67523
-
-const RUST_KEYWORDS: [&'static str; 38] = [
-    "as", "async", "await", "break", "const", "continue", "crate", "dyn", "else", "enum", "extern",
-    "false", "fn", "for", "if", "impl", "in", "let", "loop", "match", "mod", "move", "mut", "pub",
-    "ref", "return", "self", "Self", "static", "struct", "super", "trait", "true", "type",
-    "unsafe", "use", "where", "while",
-];
-
-<<<<<<< HEAD
-pub fn rustify_name(name: &String) -> String {
-    let name = name.replace("-", "_");
-    if RUST_KEYWORDS.contains(&name.as_str()) {
-        String::from("r_") + &name
-    } else {
-        name
-    }
-}
-
-=======
-pub(crate) fn bit_length(min: i128, max: i128) -> usize {
-    let number_of_values = max - min + 1;
-    let mut power = 0;
-    while number_of_values > 2_i128.pow(power) {
-        power += 1;
-    }
-    power as usize
-}
-
-pub fn to_rust_camel_case(input: &String) -> String {
-    let mut input = input.replace("-", "_");
-    let input = input.drain(..).fold(String::new(), |mut acc, c| {
-        if acc.is_empty() && c.is_uppercase() {
-            acc.push(c.to_ascii_lowercase());
-        } else if acc.ends_with(|last: char| last.is_lowercase() || last == '_') && c.is_uppercase() {
-            acc.push('_');
-            acc.push(c.to_ascii_lowercase());
-        } else {
-            acc.push(c);
-        }
-        acc
-    });
-    if RUST_KEYWORDS.contains(&input.as_str()) {
-        String::from("r_") + &input
-    } else {
-        input
-    }
-}
-
-pub fn to_rust_title_case(input: &String) -> String {
-    let mut input = input.replace("-", "_");
-    input.drain(..).fold(String::new(), |mut acc, c| {
-        if acc.is_empty() && c.is_lowercase() {
-            acc.push(c.to_ascii_uppercase());
-        } else if acc.ends_with(|last: char| last == '_') && c.is_uppercase() {
-            acc.pop();
-            acc.push(c);
-        } else if acc.ends_with(|last: char| last == '_') {
-            acc.pop();
-            acc.push(c.to_ascii_uppercase());
-        } else {
-            acc.push(c);
-        }
-        acc
-    })
-}
-
->>>>>>> 5cf67523
-#[cfg(test)]
-mod tests {
-    use asnr_compiler_derive::asn1_internal_tests;
-
-<<<<<<< HEAD
-    use crate::uper::Uper;
-=======
-    use crate::uper::{bit_length, Uper};
-
-    #[test]
-    fn computes_bit_size() {
-        assert_eq!(bit_length(1, 1), 0);
-        assert_eq!(bit_length(-1, 0), 1);
-        assert_eq!(bit_length(3, 6), 2);
-        assert_eq!(bit_length(4000, 4255), 8);
-        assert_eq!(bit_length(4000, 4256), 9);
-        assert_eq!(bit_length(0, 32000), 15);
-        assert_eq!(bit_length(0, 65538), 17);
-        assert_eq!(bit_length(-1, 127), 8);
-        assert_eq!(bit_length(-900000000, 900000001), 31);
-    }
->>>>>>> 5cf67523
-
-    #[test]
-    fn encodes_as_decodes_integer() {
-        asn1_internal_tests!(
-            r#"Int-1 ::= INTEGER
-            Int-2 ::= INTEGER(42)
-            Int-3 ::= INTEGER(-1..65355)
-            Int-4 ::= INTEGER(23..MAX)
-            Int-5 ::= INTEGER(20,...)
-            Int-6 ::= INTEGER(1..24,...)"#
-        );
-
-        assert_eq!(
-            42,
-<<<<<<< HEAD
-            Uper::decode::<Int_1>(&Uper::encode(Int_1(42)).unwrap())
-=======
-            Uper::decode::<Int1>(&Uper::encode(Int1(42)).unwrap())
->>>>>>> 5cf67523
-                .unwrap()
-                .0
-        );
-        assert_eq!(
-            42,
-<<<<<<< HEAD
-            Uper::decode::<Int_2>(&Uper::encode(Int_2(42)).unwrap())
-=======
-            Uper::decode::<Int2>(&Uper::encode(Int2(42)).unwrap())
->>>>>>> 5cf67523
-                .unwrap()
-                .0
-        );
-        assert_eq!(
-            42,
-<<<<<<< HEAD
-            Uper::decode::<Int_3>(&Uper::encode(Int_3(42)).unwrap())
-=======
-            Uper::decode::<Int3>(&Uper::encode(Int3(42)).unwrap())
->>>>>>> 5cf67523
-                .unwrap()
-                .0
-        );
-        assert_eq!(
-            42,
-<<<<<<< HEAD
-            Uper::decode::<Int_4>(&Uper::encode(Int_4(42)).unwrap())
-=======
-            Uper::decode::<Int4>(&Uper::encode(Int4(42)).unwrap())
->>>>>>> 5cf67523
-                .unwrap()
-                .0
-        );
-        assert_eq!(
-            87000,
-<<<<<<< HEAD
-            Uper::decode::<Int_5>(&Uper::encode(Int_5(87000)).unwrap())
-=======
-            Uper::decode::<Int5>(&Uper::encode(Int5(87000)).unwrap())
->>>>>>> 5cf67523
-                .unwrap()
-                .0
-        );
-        assert_eq!(
-            42,
-<<<<<<< HEAD
-            Uper::decode::<Int_6>(&Uper::encode(Int_6(42)).unwrap())
-=======
-            Uper::decode::<Int6>(&Uper::encode(Int6(42)).unwrap())
->>>>>>> 5cf67523
-                .unwrap()
-                .0
-        );
-    }
-
-    #[test]
-    fn encodes_as_decodes_bit_string() {
-        asn1_internal_tests!(
-            r#"Bit-string-1 ::= BIT STRING 
-            Bit-string-2 ::= BIT STRING (SIZE(4))
-            Bit-string-3 ::= BIT STRING (SIZE(1..63))
-            Bit-string-4 ::= BIT STRING (SIZE(2,...))
-            Bit-string-5 ::= BIT STRING (SIZE(2..24,...))"#
-        );
-
-        assert_eq!(
-            vec![true],
-<<<<<<< HEAD
-            Uper::decode::<Bit_string_1>(&Uper::encode(Bit_string_1(vec![true])).unwrap())
-=======
-            Uper::decode::<BitString1>(&Uper::encode(BitString1(vec![true])).unwrap())
->>>>>>> 5cf67523
-                .unwrap()
-                .0
-        );
-        assert_eq!(
-            vec![true, false, true, false],
-<<<<<<< HEAD
-            Uper::decode::<Bit_string_2>(
-                &Uper::encode(Bit_string_2(vec![true, false, true, false])).unwrap()
-=======
-            Uper::decode::<BitString2>(
-                &Uper::encode(BitString2(vec![true, false, true, false])).unwrap()
->>>>>>> 5cf67523
-            )
-            .unwrap()
-            .0
-        );
-        assert_eq!(
-            vec![true, false],
-<<<<<<< HEAD
-            Uper::decode::<Bit_string_3>(&Uper::encode(Bit_string_3(vec![true, false])).unwrap())
-=======
-            Uper::decode::<BitString3>(&Uper::encode(BitString3(vec![true, false])).unwrap())
->>>>>>> 5cf67523
-                .unwrap()
-                .0
-        );
-        assert_eq!(
-            vec![true],
-<<<<<<< HEAD
-            Uper::decode::<Bit_string_4>(&Uper::encode(Bit_string_4(vec![true])).unwrap())
-=======
-            Uper::decode::<BitString4>(&Uper::encode(BitString4(vec![true])).unwrap())
->>>>>>> 5cf67523
-                .unwrap()
-                .0
-        );
-        assert_eq!(
-            vec![true],
-<<<<<<< HEAD
-            Uper::decode::<Bit_string_5>(&Uper::encode(Bit_string_5(vec![true])).unwrap())
-=======
-            Uper::decode::<BitString5>(&Uper::encode(BitString5(vec![true])).unwrap())
->>>>>>> 5cf67523
-                .unwrap()
-                .0
-        );
-        assert_eq!(
-            vec![true, false],
-<<<<<<< HEAD
-            Uper::decode::<Bit_string_5>(&Uper::encode(Bit_string_5(vec![true, false])).unwrap())
-=======
-            Uper::decode::<BitString5>(&Uper::encode(BitString5(vec![true, false])).unwrap())
->>>>>>> 5cf67523
-                .unwrap()
-                .0
-        );
-    }
-
-    #[test]
-    fn encodes_as_decodes_octet_string() {
-        asn1_internal_tests!(
-            r#"Octet-string-1 ::= OCTET STRING 
-            Octet-string-2 ::= OCTET STRING (SIZE(4))
-            Octet-string-3 ::= OCTET STRING (SIZE(1..63))
-            Octet-string-4 ::= OCTET STRING (SIZE(2,...))
-            Octet-string-5 ::= OCTET STRING (SIZE(2..24,...))"#
-        );
-
-        assert_eq!(
-            vec![22],
-<<<<<<< HEAD
-            Uper::decode::<Octet_string_1>(&Uper::encode(Octet_string_1(vec![22])).unwrap())
-=======
-            Uper::decode::<OctetString1>(&Uper::encode(OctetString1(vec![22])).unwrap())
->>>>>>> 5cf67523
-                .unwrap()
-                .0
-        );
-        assert_eq!(
-            vec![22, 55, 33, 44],
-<<<<<<< HEAD
-            Uper::decode::<Octet_string_2>(
-                &Uper::encode(Octet_string_2(vec![22, 55, 33, 44])).unwrap()
-=======
-            Uper::decode::<OctetString2>(
-                &Uper::encode(OctetString2(vec![22, 55, 33, 44])).unwrap()
->>>>>>> 5cf67523
-            )
-            .unwrap()
-            .0
-        );
-        assert_eq!(
-            vec![33, 77],
-<<<<<<< HEAD
-            Uper::decode::<Octet_string_3>(&Uper::encode(Octet_string_3(vec![33, 77])).unwrap())
-=======
-            Uper::decode::<OctetString3>(&Uper::encode(OctetString3(vec![33, 77])).unwrap())
->>>>>>> 5cf67523
-                .unwrap()
-                .0
-        );
-        assert_eq!(
-            vec![22],
-<<<<<<< HEAD
-            Uper::decode::<Octet_string_4>(&Uper::encode(Octet_string_4(vec![22])).unwrap())
-=======
-            Uper::decode::<OctetString4>(&Uper::encode(OctetString4(vec![22])).unwrap())
->>>>>>> 5cf67523
-                .unwrap()
-                .0
-        );
-        assert_eq!(
-            vec![22],
-<<<<<<< HEAD
-            Uper::decode::<Octet_string_5>(&Uper::encode(Octet_string_5(vec![22])).unwrap())
-=======
-            Uper::decode::<OctetString5>(&Uper::encode(OctetString5(vec![22])).unwrap())
->>>>>>> 5cf67523
-                .unwrap()
-                .0
-        );
-        assert_eq!(
-            vec![33, 44],
-<<<<<<< HEAD
-            Uper::decode::<Octet_string_5>(&Uper::encode(Octet_string_5(vec![33, 44])).unwrap())
-=======
-            Uper::decode::<OctetString5>(&Uper::encode(OctetString5(vec![33, 44])).unwrap())
->>>>>>> 5cf67523
-                .unwrap()
-                .0
-        );
-    }
-
-    #[test]
-    fn encodes_as_decodes_ia5string() {
-        asn1_internal_tests!(
-            r#"String-1 ::= IA5String
-        String-2 ::= IA5String(SIZE(4))
-        String-3 ::= IA5String(SIZE(1..63))
-        String-4 ::= IA5String(SIZE(20,...))
-        String-5 ::= IA5String(SIZE(1..24,...))"#
-        );
-
-        assert_eq!(
-            "Hello",
-<<<<<<< HEAD
-            &Uper::decode::<String_1>(&Uper::encode(String_1("Hello".into())).unwrap())
-=======
-            &Uper::decode::<String1>(&Uper::encode(String1("Hello".into())).unwrap())
->>>>>>> 5cf67523
-                .unwrap()
-                .0
-        );
-        assert_eq!(
-            "WRLD",
-<<<<<<< HEAD
-            &Uper::decode::<String_2>(&Uper::encode(String_2("WRLD".into())).unwrap())
-=======
-            &Uper::decode::<String2>(&Uper::encode(String2("WRLD".into())).unwrap())
->>>>>>> 5cf67523
-                .unwrap()
-                .0
-        );
-        assert_eq!(
-            "Hello, World!",
-<<<<<<< HEAD
-            &Uper::decode::<String_3>(&Uper::encode(String_3("Hello, World!".into())).unwrap())
-=======
-            &Uper::decode::<String3>(&Uper::encode(String3("Hello, World!".into())).unwrap())
->>>>>>> 5cf67523
-                .unwrap()
-                .0
-        );
-        assert_eq!(
-            "Hello, ASN1!",
-<<<<<<< HEAD
-            &Uper::decode::<String_4>(&Uper::encode(String_4("Hello, ASN1!".into())).unwrap())
-=======
-            &Uper::decode::<String4>(&Uper::encode(String4("Hello, ASN1!".into())).unwrap())
->>>>>>> 5cf67523
-                .unwrap()
-                .0
-        );
-        assert_eq!(
-            "Hello, Abstract Syntax Notation 1!",
-<<<<<<< HEAD
-            &Uper::decode::<String_5>(
-                &Uper::encode(String_5("Hello, Abstract Syntax Notation 1!".into())).unwrap()
-=======
-            &Uper::decode::<String5>(
-                &Uper::encode(String5("Hello, Abstract Syntax Notation 1!".into())).unwrap()
->>>>>>> 5cf67523
-            )
-            .unwrap()
-            .0
-        );
-    }
-
-    #[test]
-    fn encodes_as_decodes_sequence_of() {
-        asn1_internal_tests!(
-            r#"
-        Sequence-of-1 ::= SEQUENCE OF Member
-        Sequence-of-2 ::= SEQUENCE (SIZE(4)) OF Member
-        Sequence-of-3 ::= SEQUENCE (SIZE(1..63)) OF Member
-        Sequence-of-4 ::= SEQUENCE (SIZE(2,...)) OF Member
-        Sequence-of-5 ::= SEQUENCE (SIZE(1..24,...)) OF Member
-        Member ::= BOOLEAN"#
-        );
-
-        assert_eq!(
-            vec![Member(true)],
-<<<<<<< HEAD
-            Uper::decode::<Sequence_of_1>(
-                &Uper::encode(Sequence_of_1(vec![Member(true)])).unwrap()
-=======
-            Uper::decode::<SequenceOf1>(
-                &Uper::encode(SequenceOf1(vec![Member(true)])).unwrap()
->>>>>>> 5cf67523
-            )
-            .unwrap()
-            .0
-        );
-        assert_eq!(
-            vec![Member(true), Member(true), Member(false), Member(true)],
-<<<<<<< HEAD
-            Uper::decode::<Sequence_of_2>(
-                &Uper::encode(Sequence_of_2(vec![
-=======
-            Uper::decode::<SequenceOf2>(
-                &Uper::encode(SequenceOf2(vec![
->>>>>>> 5cf67523
-                    Member(true),
-                    Member(true),
-                    Member(false),
-                    Member(true)
-                ]))
-                .unwrap()
-            )
-            .unwrap()
-            .0
-        );
-        assert_eq!(
-            vec![Member(true)],
-<<<<<<< HEAD
-            Uper::decode::<Sequence_of_3>(
-                &Uper::encode(Sequence_of_3(vec![Member(true)])).unwrap()
-=======
-            Uper::decode::<SequenceOf3>(
-                &Uper::encode(SequenceOf3(vec![Member(true)])).unwrap()
->>>>>>> 5cf67523
-            )
-            .unwrap()
-            .0
-        );
-        assert_eq!(
-            vec![Member(true)],
-<<<<<<< HEAD
-            Uper::decode::<Sequence_of_4>(
-                &Uper::encode(Sequence_of_4(vec![Member(true)])).unwrap()
-=======
-            Uper::decode::<SequenceOf4>(
-                &Uper::encode(SequenceOf4(vec![Member(true)])).unwrap()
->>>>>>> 5cf67523
-            )
-            .unwrap()
-            .0
-        );
-        assert_eq!(
-            Vec::<Member>::new(),
-<<<<<<< HEAD
-            Uper::decode::<Sequence_of_5>(&Uper::encode(Sequence_of_5(vec![])).unwrap())
-=======
-            Uper::decode::<SequenceOf5>(&Uper::encode(SequenceOf5(vec![])).unwrap())
->>>>>>> 5cf67523
-                .unwrap()
-                .0
-        );
-    }
-
-    #[test]
-    fn encodes_as_decodes_sequence() {
-        asn1_internal_tests!(
-            r#"
-        Seq-1 ::= SEQUENCE {
-            member1 Member-1
-        }
-
-        Seq-2 ::= SEQUENCE {
-            member1 Member-1,
-            ...,
-            ext1 Member-2
-        }
-
-        Seq-3 ::= SEQUENCE {
-            member1 Member-1 DEFAULT TRUE,
-            member2 Member-2 DEFAULT 0,
-            member3 Member-3 OPTIONAL,
-            member4 Member-4 OPTIONAL
-        }
-
-        Seq-4 ::= SEQUENCE {
-            member1 Member-1 DEFAULT TRUE,
-            member2 Member-2 DEFAULT 0,
-            member3 Member-3 OPTIONAL,
-            ...
-            ext1 Member-4 OPTIONAL
-        }
-        
-        Member-1 ::= BOOLEAN
-        Member-2 ::= INTEGER(0..2)
-        Member-3 ::= SEQUENCE OF Member-1
-        Member-4 ::= BIT STRING (SIZE(1))"#
-        );
-
-        assert_eq!(
-<<<<<<< HEAD
-            Seq_1 {
-                member1: Member_1(true)
-            },
-            Uper::decode::<Seq_1>(
-                &Uper::encode(Seq_1 {
-                    member1: Member_1(true)
-=======
-            Seq1 {
-                member1: Member1(true)
-            },
-            Uper::decode::<Seq1>(
-                &Uper::encode(Seq1 {
-                    member1: Member1(true)
->>>>>>> 5cf67523
-                })
-                .unwrap()
-            )
-            .unwrap()
-        );
-
-        assert_eq!(
-<<<<<<< HEAD
-            Seq_2 {
-                member1: Member_1(true),
-                ext1: None,
-            },
-            Uper::decode::<Seq_2>(
-                &Uper::encode(Seq_2 {
-                    member1: Member_1(true),
-=======
-            Seq2 {
-                member1: Member1(true),
-                ext1: None,
-            },
-            Uper::decode::<Seq2>(
-                &Uper::encode(Seq2 {
-                    member1: Member1(true),
->>>>>>> 5cf67523
-                    ext1: None,
-                })
-                .unwrap()
-            )
-            .unwrap()
-        );
-
-        assert_eq!(
-<<<<<<< HEAD
-            Seq_2 {
-                member1: Member_1(true),
-                ext1: Some(Member_2(1)),
-            },
-            Uper::decode::<Seq_2>(
-                &Uper::encode(Seq_2 {
-                    member1: Member_1(true),
-                    ext1: Some(Member_2(1)),
-=======
-            Seq2 {
-                member1: Member1(true),
-                ext1: Some(Member2(1)),
-            },
-            Uper::decode::<Seq2>(
-                &Uper::encode(Seq2 {
-                    member1: Member1(true),
-                    ext1: Some(Member2(1)),
->>>>>>> 5cf67523
-                })
-                .unwrap()
-            )
-            .unwrap()
-        );
-
-        assert_eq!(
-<<<<<<< HEAD
-            Seq_3 {
-                member1: None,
-                member2: Some(Member_2(1)),
-                member3: None,
-                member4: Some(Member_4(vec![false]))
-            },
-            Uper::decode::<Seq_3>(
-                &Uper::encode(Seq_3 {
-                    member1: None,
-                    member2: Some(Member_2(1)),
-                    member3: None,
-                    member4: Some(Member_4(vec![false]))
-=======
-            Seq3 {
-                member1: None,
-                member2: Some(Member2(1)),
-                member3: None,
-                member4: Some(Member4(vec![false]))
-            },
-            Uper::decode::<Seq3>(
-                &Uper::encode(Seq3 {
-                    member1: None,
-                    member2: Some(Member2(1)),
-                    member3: None,
-                    member4: Some(Member4(vec![false]))
->>>>>>> 5cf67523
-                })
-                .unwrap()
-            )
-            .unwrap()
-        );
-
-        assert_eq!(
-<<<<<<< HEAD
-            Seq_3 {
-                member1: Some(Member_1(false)),
-                member2: Some(Member_2(1)),
-                member3: Some(Member_3(vec![Member_1(true)])),
-                member4: Some(Member_4(vec![false]))
-            },
-            Uper::decode::<Seq_3>(
-                &Uper::encode(Seq_3 {
-                    member1: Some(Member_1(false)),
-                    member2: Some(Member_2(1)),
-                    member3: Some(Member_3(vec![Member_1(true)])),
-                    member4: Some(Member_4(vec![false]))
-=======
-            Seq3 {
-                member1: Some(Member1(false)),
-                member2: Some(Member2(1)),
-                member3: Some(Member3(vec![Member1(true)])),
-                member4: Some(Member4(vec![false]))
-            },
-            Uper::decode::<Seq3>(
-                &Uper::encode(Seq3 {
-                    member1: Some(Member1(false)),
-                    member2: Some(Member2(1)),
-                    member3: Some(Member3(vec![Member1(true)])),
-                    member4: Some(Member4(vec![false]))
->>>>>>> 5cf67523
-                })
-                .unwrap()
-            )
-            .unwrap()
-        );
-
-        assert_eq!(
-<<<<<<< HEAD
-            Seq_3 {
-=======
-            Seq3 {
->>>>>>> 5cf67523
-                member1: None,
-                member2: None,
-                member3: None,
-                member4: None,
-            },
-<<<<<<< HEAD
-            Uper::decode::<Seq_3>(
-                &Uper::encode(Seq_3 {
-=======
-            Uper::decode::<Seq3>(
-                &Uper::encode(Seq3 {
->>>>>>> 5cf67523
-                    member1: None,
-                    member2: None,
-                    member3: None,
-                    member4: None,
-                })
-                .unwrap()
-            )
-            .unwrap()
-        );
-
-        assert_eq!(
-<<<<<<< HEAD
-            Seq_4 {
-                member1: None,
-                member2: Some(Member_2(1)),
-                member3: None,
-                ext1: Some(Member_4(vec![false]))
-            },
-            Uper::decode::<Seq_4>(
-                &Uper::encode(Seq_4 {
-                    member1: None,
-                    member2: Some(Member_2(1)),
-                    member3: None,
-                    ext1: Some(Member_4(vec![false]))
-=======
-            Seq4 {
-                member1: None,
-                member2: Some(Member2(1)),
-                member3: None,
-                ext1: Some(Member4(vec![false]))
-            },
-            Uper::decode::<Seq4>(
-                &Uper::encode(Seq4 {
-                    member1: None,
-                    member2: Some(Member2(1)),
-                    member3: None,
-                    ext1: Some(Member4(vec![false]))
->>>>>>> 5cf67523
-                })
-                .unwrap()
-            )
-            .unwrap()
-        );
-
-        assert_eq!(
-<<<<<<< HEAD
-            Seq_4 {
-                member1: Some(Member_1(false)),
-                member2: Some(Member_2(1)),
-                member3: Some(Member_3(vec![Member_1(true)])),
-                ext1: Some(Member_4(vec![false]))
-            },
-            Uper::decode::<Seq_4>(
-                &Uper::encode(Seq_4 {
-                    member1: Some(Member_1(false)),
-                    member2: Some(Member_2(1)),
-                    member3: Some(Member_3(vec![Member_1(true)])),
-                    ext1: Some(Member_4(vec![false]))
-=======
-            Seq4 {
-                member1: Some(Member1(false)),
-                member2: Some(Member2(1)),
-                member3: Some(Member3(vec![Member1(true)])),
-                ext1: Some(Member4(vec![false]))
-            },
-            Uper::decode::<Seq4>(
-                &Uper::encode(Seq4 {
-                    member1: Some(Member1(false)),
-                    member2: Some(Member2(1)),
-                    member3: Some(Member3(vec![Member1(true)])),
-                    ext1: Some(Member4(vec![false]))
->>>>>>> 5cf67523
-                })
-                .unwrap()
-            )
-            .unwrap()
-        );
-
-        assert_eq!(
-<<<<<<< HEAD
-            Seq_4 {
-                member1: Some(Member_1(false)),
-                member2: Some(Member_2(1)),
-                member3: Some(Member_3(vec![Member_1(true)])),
-                ext1: None
-            },
-            Uper::decode::<Seq_4>(
-                &Uper::encode(Seq_4 {
-                    member1: Some(Member_1(false)),
-                    member2: Some(Member_2(1)),
-                    member3: Some(Member_3(vec![Member_1(true)])),
-=======
-            Seq4 {
-                member1: Some(Member1(false)),
-                member2: Some(Member2(1)),
-                member3: Some(Member3(vec![Member1(true)])),
-                ext1: None
-            },
-            Uper::decode::<Seq4>(
-                &Uper::encode(Seq4 {
-                    member1: Some(Member1(false)),
-                    member2: Some(Member2(1)),
-                    member3: Some(Member3(vec![Member1(true)])),
->>>>>>> 5cf67523
-                    ext1: None
-                })
-                .unwrap()
-            )
-            .unwrap()
-        );
-
-        assert_eq!(
-<<<<<<< HEAD
-            Seq_4 {
-=======
-            Seq4 {
->>>>>>> 5cf67523
-                member1: None,
-                member2: None,
-                member3: None,
-                ext1: None,
-            },
-<<<<<<< HEAD
-            Uper::decode::<Seq_4>(
-                &Uper::encode(Seq_4 {
-=======
-            Uper::decode::<Seq4>(
-                &Uper::encode(Seq4 {
->>>>>>> 5cf67523
-                    member1: None,
-                    member2: None,
-                    member3: None,
-                    ext1: None,
-                })
-                .unwrap()
-            )
-            .unwrap()
-        );
-    }
-<<<<<<< HEAD
-=======
-
-    #[test]
-    fn en_decodes_readme_example() {
-        asn1_internal_tests!(
-            r#"ExampleSequence ::= SEQUENCE {
-            member-1 IA5String (SIZE (1..24)),
-            member-2 INTEGER (0..15),
-            ...,
-            extension BOOLEAN OPTIONAL
-          }"#
-        );
-
-        assert_eq!(
-            ExampleSequence {
-                member_1: InnerExampleSequenceMember1("Hello, World!".into()),
-                member_2: InnerExampleSequenceMember2(8),
-                extension: None
-            },
-            Uper::decode::<ExampleSequence>(
-                &Uper::encode(ExampleSequence {
-                    member_1: InnerExampleSequenceMember1("Hello, World!".into()),
-                    member_2: InnerExampleSequenceMember2(8),
-                    extension: None
-                })
-                .unwrap()
-            )
-            .unwrap()
-        );
-    }
->>>>>>> 5cf67523
-}
+use bitvec::{bitvec, prelude::Msb0, vec::BitVec, view::BitView};
+use bitvec_nom::BSlice;
+
+use alloc::{string::String, vec::Vec};
+
+use crate::{
+    error::{DecodingError, EncodingError},
+    Decode, Encode,
+};
+
+mod decoder;
+mod encoder;
+
+pub struct Uper;
+
+impl Uper {
+    pub fn decode<'a, T: Decode<'a, BitIn<'a>>>(
+        input: &'a [u8],
+    ) -> Result<T, DecodingError<BitIn>> {
+        T::decode::<Uper>(BitIn::from(input.view_bits::<Msb0>())).map(|(_, res)| res)
+    }
+
+    pub fn encode<'a, T: Encode<u8, BitOut>>(input: T) -> Result<Vec<u8>, EncodingError> {
+        T::encode::<Uper>(input, bitvec![u8, Msb0;]).map(|mut bitvec| {
+            bitvec.set_uninitialized(false);
+            bitvec.into_vec()
+        })
+    }
+}
+
+pub type BitIn<'a> = BSlice<'a, u8, Msb0>;
+pub type BitOut = BitVec<u8, Msb0>;
+
+const RUST_KEYWORDS: [&'static str; 38] = [
+    "as", "async", "await", "break", "const", "continue", "crate", "dyn", "else", "enum", "extern",
+    "false", "fn", "for", "if", "impl", "in", "let", "loop", "match", "mod", "move", "mut", "pub",
+    "ref", "return", "self", "Self", "static", "struct", "super", "trait", "true", "type",
+    "unsafe", "use", "where", "while",
+];
+
+pub(crate) fn bit_length(min: i128, max: i128) -> usize {
+    let number_of_values = max - min + 1;
+    let mut power = 0;
+    while number_of_values > 2_i128.pow(power) {
+        power += 1;
+    }
+    power as usize
+}
+
+pub fn to_rust_camel_case(input: &String) -> String {
+    let mut input = input.replace("-", "_");
+    let input = input.drain(..).fold(String::new(), |mut acc, c| {
+        if acc.is_empty() && c.is_uppercase() {
+            acc.push(c.to_ascii_lowercase());
+        } else if acc.ends_with(|last: char| last.is_lowercase() || last == '_') && c.is_uppercase()
+        {
+            acc.push('_');
+            acc.push(c.to_ascii_lowercase());
+        } else {
+            acc.push(c);
+        }
+        acc
+    });
+    if RUST_KEYWORDS.contains(&input.as_str()) {
+        String::from("r_") + &input
+    } else {
+        input
+    }
+}
+
+pub fn to_rust_title_case(input: &String) -> String {
+    let mut input = input.replace("-", "_");
+    input.drain(..).fold(String::new(), |mut acc, c| {
+        if acc.is_empty() && c.is_lowercase() {
+            acc.push(c.to_ascii_uppercase());
+        } else if acc.ends_with(|last: char| last == '_') && c.is_uppercase() {
+            acc.pop();
+            acc.push(c);
+        } else if acc.ends_with(|last: char| last == '_') {
+            acc.pop();
+            acc.push(c.to_ascii_uppercase());
+        } else {
+            acc.push(c);
+        }
+        acc
+    })
+}
+
+#[cfg(test)]
+mod tests {
+    use asnr_compiler_derive::asn1_internal_tests;
+
+    use crate::uper::Uper;
+
+    #[test]
+    fn encodes_as_decodes_integer() {
+        asn1_internal_tests!(
+            r#"Int-1 ::= INTEGER
+            Int-2 ::= INTEGER(42)
+            Int-3 ::= INTEGER(-1..65355)
+            Int-4 ::= INTEGER(23..MAX)
+            Int-5 ::= INTEGER(20,...)
+            Int-6 ::= INTEGER(1..24,...)"#
+        );
+
+        assert_eq!(
+            42,
+            Uper::decode::<Int1>(&Uper::encode(Int1(42)).unwrap())
+                .unwrap()
+                .0
+        );
+        assert_eq!(
+            42,
+            Uper::decode::<Int2>(&Uper::encode(Int2(42)).unwrap())
+                .unwrap()
+                .0
+        );
+        assert_eq!(
+            42,
+            Uper::decode::<Int3>(&Uper::encode(Int3(42)).unwrap())
+                .unwrap()
+                .0
+        );
+        assert_eq!(
+            42,
+            Uper::decode::<Int4>(&Uper::encode(Int4(42)).unwrap())
+                .unwrap()
+                .0
+        );
+        assert_eq!(
+            87000,
+            Uper::decode::<Int5>(&Uper::encode(Int5(87000)).unwrap())
+                .unwrap()
+                .0
+        );
+        assert_eq!(
+            42,
+            Uper::decode::<Int6>(&Uper::encode(Int6(42)).unwrap())
+                .unwrap()
+                .0
+        );
+    }
+
+    #[test]
+    fn encodes_as_decodes_bit_string() {
+        asn1_internal_tests!(
+            r#"Bit-string-1 ::= BIT STRING 
+            Bit-string-2 ::= BIT STRING (SIZE(4))
+            Bit-string-3 ::= BIT STRING (SIZE(1..63))
+            Bit-string-4 ::= BIT STRING (SIZE(2,...))
+            Bit-string-5 ::= BIT STRING (SIZE(2..24,...))"#
+        );
+
+        assert_eq!(
+            vec![true],
+            Uper::decode::<BitString1>(&Uper::encode(BitString1(vec![true])).unwrap())
+                .unwrap()
+                .0
+        );
+        assert_eq!(
+            vec![true, false, true, false],
+            Uper::decode::<BitString2>(
+                &Uper::encode(BitString2(vec![true, false, true, false])).unwrap()
+            )
+            .unwrap()
+            .0
+        );
+        assert_eq!(
+            vec![true, false],
+            Uper::decode::<BitString3>(&Uper::encode(BitString3(vec![true, false])).unwrap())
+                .unwrap()
+                .0
+        );
+        assert_eq!(
+            vec![true],
+            Uper::decode::<BitString4>(&Uper::encode(BitString4(vec![true])).unwrap())
+                .unwrap()
+                .0
+        );
+        assert_eq!(
+            vec![true],
+            Uper::decode::<BitString5>(&Uper::encode(BitString5(vec![true])).unwrap())
+                .unwrap()
+                .0
+        );
+        assert_eq!(
+            vec![true, false],
+            Uper::decode::<BitString5>(&Uper::encode(BitString5(vec![true, false])).unwrap())
+                .unwrap()
+                .0
+        );
+    }
+
+    #[test]
+    fn encodes_as_decodes_octet_string() {
+        asn1_internal_tests!(
+            r#"Octet-string-1 ::= OCTET STRING 
+            Octet-string-2 ::= OCTET STRING (SIZE(4))
+            Octet-string-3 ::= OCTET STRING (SIZE(1..63))
+            Octet-string-4 ::= OCTET STRING (SIZE(2,...))
+            Octet-string-5 ::= OCTET STRING (SIZE(2..24,...))"#
+        );
+
+        assert_eq!(
+            vec![22],
+            Uper::decode::<OctetString1>(&Uper::encode(OctetString1(vec![22])).unwrap())
+                .unwrap()
+                .0
+        );
+        assert_eq!(
+            vec![22, 55, 33, 44],
+            Uper::decode::<OctetString2>(
+                &Uper::encode(OctetString2(vec![22, 55, 33, 44])).unwrap()
+            )
+            .unwrap()
+            .0
+        );
+        assert_eq!(
+            vec![33, 77],
+            Uper::decode::<OctetString3>(&Uper::encode(OctetString3(vec![33, 77])).unwrap())
+                .unwrap()
+                .0
+        );
+        assert_eq!(
+            vec![22],
+            Uper::decode::<OctetString4>(&Uper::encode(OctetString4(vec![22])).unwrap())
+                .unwrap()
+                .0
+        );
+        assert_eq!(
+            vec![22],
+            Uper::decode::<OctetString5>(&Uper::encode(OctetString5(vec![22])).unwrap())
+                .unwrap()
+                .0
+        );
+        assert_eq!(
+            vec![33, 44],
+            Uper::decode::<OctetString5>(&Uper::encode(OctetString5(vec![33, 44])).unwrap())
+                .unwrap()
+                .0
+        );
+    }
+
+    #[test]
+    fn encodes_as_decodes_ia5string() {
+        asn1_internal_tests!(
+            r#"String-1 ::= IA5String
+        String-2 ::= IA5String(SIZE(4))
+        String-3 ::= IA5String(SIZE(1..63))
+        String-4 ::= IA5String(SIZE(20,...))
+        String-5 ::= IA5String(SIZE(1..24,...))"#
+        );
+
+        assert_eq!(
+            "Hello",
+            &Uper::decode::<String1>(&Uper::encode(String1("Hello".into())).unwrap())
+                .unwrap()
+                .0
+        );
+        assert_eq!(
+            "WRLD",
+            &Uper::decode::<String2>(&Uper::encode(String2("WRLD".into())).unwrap())
+                .unwrap()
+                .0
+        );
+        assert_eq!(
+            "Hello, World!",
+            &Uper::decode::<String3>(&Uper::encode(String3("Hello, World!".into())).unwrap())
+                .unwrap()
+                .0
+        );
+        assert_eq!(
+            "Hello, ASN1!",
+            &Uper::decode::<String4>(&Uper::encode(String4("Hello, ASN1!".into())).unwrap())
+                .unwrap()
+                .0
+        );
+        assert_eq!(
+            "Hello, Abstract Syntax Notation 1!",
+            &Uper::decode::<String5>(
+                &Uper::encode(String5("Hello, Abstract Syntax Notation 1!".into())).unwrap()
+            )
+            .unwrap()
+            .0
+        );
+    }
+
+    #[test]
+    fn encodes_as_decodes_sequence_of() {
+        asn1_internal_tests!(
+            r#"
+        Sequence-of-1 ::= SEQUENCE OF Member
+        Sequence-of-2 ::= SEQUENCE (SIZE(4)) OF Member
+        Sequence-of-3 ::= SEQUENCE (SIZE(1..63)) OF Member
+        Sequence-of-4 ::= SEQUENCE (SIZE(2,...)) OF Member
+        Sequence-of-5 ::= SEQUENCE (SIZE(1..24,...)) OF Member
+        Member ::= BOOLEAN"#
+        );
+
+        assert_eq!(
+            vec![Member(true)],
+            Uper::decode::<SequenceOf1>(&Uper::encode(SequenceOf1(vec![Member(true)])).unwrap())
+                .unwrap()
+                .0
+        );
+        assert_eq!(
+            vec![Member(true), Member(true), Member(false), Member(true)],
+            Uper::decode::<SequenceOf2>(
+                &Uper::encode(SequenceOf2(vec![
+                    Member(true),
+                    Member(true),
+                    Member(false),
+                    Member(true)
+                ]))
+                .unwrap()
+            )
+            .unwrap()
+            .0
+        );
+        assert_eq!(
+            vec![Member(true)],
+            Uper::decode::<SequenceOf3>(&Uper::encode(SequenceOf3(vec![Member(true)])).unwrap())
+                .unwrap()
+                .0
+        );
+        assert_eq!(
+            vec![Member(true)],
+            Uper::decode::<SequenceOf4>(&Uper::encode(SequenceOf4(vec![Member(true)])).unwrap())
+                .unwrap()
+                .0
+        );
+        assert_eq!(
+            Vec::<Member>::new(),
+            Uper::decode::<SequenceOf5>(&Uper::encode(SequenceOf5(vec![])).unwrap())
+                .unwrap()
+                .0
+        );
+    }
+
+    #[test]
+    fn encodes_as_decodes_sequence() {
+        asn1_internal_tests!(
+            r#"
+        Seq-1 ::= SEQUENCE {
+            member1 Member-1
+        }
+
+        Seq-2 ::= SEQUENCE {
+            member1 Member-1,
+            ...,
+            ext1 Member-2
+        }
+
+        Seq-3 ::= SEQUENCE {
+            member1 Member-1 DEFAULT TRUE,
+            member2 Member-2 DEFAULT 0,
+            member3 Member-3 OPTIONAL,
+            member4 Member-4 OPTIONAL
+        }
+
+        Seq-4 ::= SEQUENCE {
+            member1 Member-1 DEFAULT TRUE,
+            member2 Member-2 DEFAULT 0,
+            member3 Member-3 OPTIONAL,
+            ...
+            ext1 Member-4 OPTIONAL
+        }
+        
+        Member-1 ::= BOOLEAN
+        Member-2 ::= INTEGER(0..2)
+        Member-3 ::= SEQUENCE OF Member-1
+        Member-4 ::= BIT STRING (SIZE(1))"#
+        );
+
+        assert_eq!(
+            Seq1 {
+                member1: Member1(true)
+            },
+            Uper::decode::<Seq1>(
+                &Uper::encode(Seq1 {
+                    member1: Member1(true)
+                })
+                .unwrap()
+            )
+            .unwrap()
+        );
+
+        assert_eq!(
+            Seq2 {
+                member1: Member1(true),
+                ext1: None,
+            },
+            Uper::decode::<Seq2>(
+                &Uper::encode(Seq2 {
+                    member1: Member1(true),
+                    ext1: None,
+                })
+                .unwrap()
+            )
+            .unwrap()
+        );
+
+        assert_eq!(
+            Seq2 {
+                member1: Member1(true),
+                ext1: Some(Member2(1)),
+            },
+            Uper::decode::<Seq2>(
+                &Uper::encode(Seq2 {
+                    member1: Member1(true),
+                    ext1: Some(Member2(1)),
+                })
+                .unwrap()
+            )
+            .unwrap()
+        );
+
+        assert_eq!(
+            Seq3 {
+                member1: None,
+                member2: Some(Member2(1)),
+                member3: None,
+                member4: Some(Member4(vec![false]))
+            },
+            Uper::decode::<Seq3>(
+                &Uper::encode(Seq3 {
+                    member1: None,
+                    member2: Some(Member2(1)),
+                    member3: None,
+                    member4: Some(Member4(vec![false]))
+                })
+                .unwrap()
+            )
+            .unwrap()
+        );
+
+        assert_eq!(
+            Seq3 {
+                member1: Some(Member1(false)),
+                member2: Some(Member2(1)),
+                member3: Some(Member3(vec![Member1(true)])),
+                member4: Some(Member4(vec![false]))
+            },
+            Uper::decode::<Seq3>(
+                &Uper::encode(Seq3 {
+                    member1: Some(Member1(false)),
+                    member2: Some(Member2(1)),
+                    member3: Some(Member3(vec![Member1(true)])),
+                    member4: Some(Member4(vec![false]))
+                })
+                .unwrap()
+            )
+            .unwrap()
+        );
+
+        assert_eq!(
+            Seq3 {
+                member1: None,
+                member2: None,
+                member3: None,
+                member4: None,
+            },
+            Uper::decode::<Seq3>(
+                &Uper::encode(Seq3 {
+                    member1: None,
+                    member2: None,
+                    member3: None,
+                    member4: None,
+                })
+                .unwrap()
+            )
+            .unwrap()
+        );
+
+        assert_eq!(
+            Seq4 {
+                member1: None,
+                member2: Some(Member2(1)),
+                member3: None,
+                ext1: Some(Member4(vec![false]))
+            },
+            Uper::decode::<Seq4>(
+                &Uper::encode(Seq4 {
+                    member1: None,
+                    member2: Some(Member2(1)),
+                    member3: None,
+                    ext1: Some(Member4(vec![false]))
+                })
+                .unwrap()
+            )
+            .unwrap()
+        );
+
+        assert_eq!(
+            Seq4 {
+                member1: Some(Member1(false)),
+                member2: Some(Member2(1)),
+                member3: Some(Member3(vec![Member1(true)])),
+                ext1: Some(Member4(vec![false]))
+            },
+            Uper::decode::<Seq4>(
+                &Uper::encode(Seq4 {
+                    member1: Some(Member1(false)),
+                    member2: Some(Member2(1)),
+                    member3: Some(Member3(vec![Member1(true)])),
+                    ext1: Some(Member4(vec![false]))
+                })
+                .unwrap()
+            )
+            .unwrap()
+        );
+
+        assert_eq!(
+            Seq4 {
+                member1: Some(Member1(false)),
+                member2: Some(Member2(1)),
+                member3: Some(Member3(vec![Member1(true)])),
+                ext1: None
+            },
+            Uper::decode::<Seq4>(
+                &Uper::encode(Seq4 {
+                    member1: Some(Member1(false)),
+                    member2: Some(Member2(1)),
+                    member3: Some(Member3(vec![Member1(true)])),
+                    ext1: None
+                })
+                .unwrap()
+            )
+            .unwrap()
+        );
+
+        assert_eq!(
+            Seq4 {
+                member1: None,
+                member2: None,
+                member3: None,
+                ext1: None,
+            },
+            Uper::decode::<Seq4>(
+                &Uper::encode(Seq4 {
+                    member1: None,
+                    member2: None,
+                    member3: None,
+                    ext1: None,
+                })
+                .unwrap()
+            )
+            .unwrap()
+        );
+    }
+
+    #[test]
+    fn en_decodes_readme_example() {
+        asn1_internal_tests!(
+            r#"ExampleSequence ::= SEQUENCE {
+            member-1 IA5String (SIZE (1..24)),
+            member-2 INTEGER (0..15),
+            ...,
+            extension BOOLEAN OPTIONAL
+          }"#
+        );
+
+        assert_eq!(
+            ExampleSequence {
+                member_1: InnerExampleSequenceMember1("Hello, World!".into()),
+                member_2: InnerExampleSequenceMember2(8),
+                extension: None
+            },
+            Uper::decode::<ExampleSequence>(
+                &Uper::encode(ExampleSequence {
+                    member_1: InnerExampleSequenceMember1("Hello, World!".into()),
+                    member_2: InnerExampleSequenceMember2(8),
+                    extension: None
+                })
+                .unwrap()
+            )
+            .unwrap()
+        );
+    }
+}