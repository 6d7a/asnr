use alloc::{boxed::Box, string::String, vec, vec::Vec};
<<<<<<< HEAD
use asnr_grammar::{
    encoding_rules::per_visible::{
        per_visible_range_constraints, PerVisibleAlphabetConstraints, PerVisibleRangeConstraints,
    },
    types::SequenceOrSet,
};
=======
use asnr_grammar::types::SequenceOrSet;
>>>>>>> 5cf67523
use bitvec::{bits, bitvec, field::BitField, prelude::Msb0, vec::BitVec};
use bitvec_nom::BSlice;
use nom::{bytes::complete::take, combinator::map, error::Error, AsBytes};
use num::{FromPrimitive, Integer};

use crate::{
    error::{DecodingError, DecodingErrorType},
    Decode, DecodeMember, Decoder, DecoderForIndex, IResult,
};

<<<<<<< HEAD
use super::{BitIn, Uper};
=======
use super::{per_visible::PerVisibleAlphabetConstraints, AsBytesDummy, BitIn, Uper};
>>>>>>> 5cf67523

enum LengthDeterminant {
    Content(usize),
    ContentFragment(usize),
}

impl LengthDeterminant {
    pub fn _collect_value<'a>(
        &self,
        input: BitIn<'a>,
        factor: usize,
    ) -> IResult<BitIn<'a>, BitVec<u8, Msb0>> {
        Self::_recursive_collect(self, input, factor, bitvec![u8, Msb0;])
    }

    fn _recursive_collect<'a>(
        &self,
        input: BitIn<'a>,
        factor: usize,
        mut temp: BitVec<u8, Msb0>,
    ) -> IResult<BitIn<'a>, BitVec<u8, Msb0>> {
        match self {
            LengthDeterminant::Content(c) => {
                let input = map(
                    take(usize::try_from(c * factor).map_err(|_| DecodingError {
                        details: "Failed to cast to usize.".into(),
                        input: Some(input),
                        kind: DecodingErrorType::GenericParsingError,
                    })?),
                    |res: BitIn| temp.extend_from_bitslice(res.0),
                )(input)?
                .0;
                Ok((input, temp))
            }
            LengthDeterminant::ContentFragment(f) => {
                let input = map(
                    take(usize::try_from(f * factor).map_err(|_| DecodingError {
                        details: "Failed to cast to usize.".into(),
                        input: Some(input),
                        kind: DecodingErrorType::GenericParsingError,
                    })?),
                    |res: BitIn| temp.extend_from_bitslice(res.0),
                )(input)?
                .0;
                let (input, length_det) = decode_length_determinant(input)?;
                length_det._recursive_collect(input, factor, temp)
            }
        }
    }
}

impl<'a> Decoder<'a, BitIn<'a>> for Uper {
    fn decode_open_type(input: BitIn<'a>) -> IResult<BitIn<'a>, Vec<u8>> {
        let (input, ext_length) = decode_length_determinant(input)?;
        match ext_length {
            LengthDeterminant::Content(size) => bitslice_to_bytes(size, input),
            LengthDeterminant::ContentFragment(_) => Err(DecodingError {
                input: Some(input),
                details: "Open type payloads larger than 65536 bits are not supported yet!".into(),
                kind: DecodingErrorType::Unsupported,
            }),
        }
    }

    fn decode_integer<O>(
        integer: asnr_grammar::types::Integer,
    ) -> Result<Box<dyn Fn(BitIn<'a>) -> IResult<BitIn<'a>, O>>, DecodingError<BitIn<'a>>>
    where
        O: num::Integer + num::FromPrimitive + Copy,
    {
<<<<<<< HEAD
        let mut constraints = per_visible_range_constraints(true, &integer.constraints)?;
=======
        let mut constraints = PerVisibleRangeConstraints::default();
        for c in &integer.constraints {
            constraints += c
                .try_into()
                .map_err(|e: DecodingError<[u8; 0]>| DecodingError {
                    input: None,
                    details: e.details,
                    kind: e.kind,
                })?
        }
>>>>>>> 5cf67523
        if constraints.is_extensible() {
            if constraints.bit_length().is_some() {
                Ok(Box::new(move |input: BitIn<'a>| -> IResult<BitIn<'a>, O> {
                    let (input, is_extended) = read_bit(input)?;
                    if is_extended {
                        decode_varlength_integer(input, None)
                    } else {
                        decode_unextensible_int(&constraints, input)
                    }
                }))
            } else {
                Ok(Box::new(move |input: BitIn<'a>| -> IResult<BitIn<'a>, O> {
                    let (input, is_extended) = read_bit(input)?;
                    decode_varlength_integer(
                        input,
                        if is_extended { None } else { constraints.min() },
                    )
                }))
            }
        } else {
            Ok(Box::new(move |input: BitIn<'a>| -> IResult<BitIn<'a>, O> {
                decode_unextensible_int(&constraints, input)
            }))
        }
    }

    fn decode_enumerated<O: TryFrom<i128>>(
        enumerated: asnr_grammar::types::Enumerated,
    ) -> Result<Box<dyn Fn(BitIn) -> IResult<BitIn, O>>, DecodingError<BitIn<'a>>> {
        let mut constraints = PerVisibleRangeConstraints::from(&enumerated);
        for c in &enumerated.constraints {
<<<<<<< HEAD
            constraints += c.try_into()?
=======
            constraints += c
                .try_into()
                .map_err(|e: DecodingError<[u8; 0]>| DecodingError {
                    input: None,
                    details: e.details,
                    kind: e.kind,
                })?
>>>>>>> 5cf67523
        }
        if constraints.is_extensible() {
            if let Some(bit_length) = constraints.bit_length() {
                Ok(Box::new(move |input: BitIn| -> IResult<BitIn, O> {
                    let (input, is_extended) = read_bit(input)?;
                    if is_extended {
                        let (input, i) = decode_normally_small_number(input)?;
                        let index = O::try_from((i + enumerated.extensible.unwrap()) as i128)
                            .map_err(|_| DecodingError {
                                details: "Failed to convert index to generic integer type.".into(),
                                input: Some(input),
                                kind: DecodingErrorType::GenericParsingError,
                            })?;
                        Ok((input, index))
                    } else {
                        decode_enum_index_into(bit_length, input)
                    }
                }))
            } else {
                unreachable!()
            }
        } else {
            if let Some(bit_length) = constraints.bit_length() {
                Ok(Box::new(move |input: BitIn| {
                    decode_enum_index_into(bit_length, input)
                }))
            } else {
                unreachable!()
            }
        }
    }

    fn decode_choice<O: DecoderForIndex<'a, BitIn<'a>>>(
        choice: asnr_grammar::types::Choice,
    ) -> Result<Box<dyn Fn(BitIn<'a>) -> IResult<BitIn<'a>, O>>, DecodingError<BitIn<'a>>> {
        let mut constraints = PerVisibleRangeConstraints::from(&choice);
        for c in &choice.constraints {
<<<<<<< HEAD
            constraints += c.try_into()?
=======
            constraints += c
                .try_into()
                .map_err(|e: DecodingError<[u8; 0]>| DecodingError {
                    input: None,
                    details: e.details,
                    kind: e.kind,
                })?
>>>>>>> 5cf67523
        }
        if constraints.is_extensible() {
            if let Some(bit_length) = constraints.bit_length() {
                Ok(Box::new(move |input: BitIn| -> IResult<BitIn, O> {
                    let (mut input, is_extended) = read_bit(input)?;
                    if is_extended {
                        let mut index;
                        (input, index) = decode_normally_small_number(input)?;
                        index = index + choice.extensible.unwrap();
                        let (mut inner_input, ext_length) =
                            decode_varlength_integer::<usize>(input, Some(0))?;
                        (input, inner_input) =
                            take(usize::try_from(8 * ext_length).map_err(|_| DecodingError {
                                details: "Failed to cast to usize.".into(),
                                input: Some(input),
                                kind: DecodingErrorType::GenericParsingError,
                            })?)(inner_input)?;
                        O::decoder_for_index::<Uper>(index as i128).map_err(|_| {
                            nom::Err::Error(Error {
                                input,
                                code: nom::error::ErrorKind::OneOf,
                            })
                        })?(inner_input)
                    } else {
                        decode_choice_index_into(bit_length, input)
                    }
                }))
            } else {
                unreachable!()
            }
        } else {
            if let Some(bit_length) = constraints.bit_length() {
                Ok(Box::new(move |input: BitIn| {
                    decode_choice_index_into(bit_length, input)
                }))
            } else {
                unreachable!()
            }
        }
    }

    fn decode_null<N: Default>(input: BitIn<'a>) -> IResult<BitIn<'a>, N> {
        Ok((input, N::default()))
    }

    fn decode_boolean(input: BitIn<'a>) -> IResult<BitIn<'a>, bool> {
        read_bit(input)
    }

    fn decode_bit_string(
        bit_string: asnr_grammar::types::BitString,
    ) -> Result<Box<dyn Fn(BitIn<'a>) -> IResult<BitIn<'a>, Vec<bool>>>, DecodingError<BitIn<'a>>>
    {
<<<<<<< HEAD
        let mut constraints = per_visible_range_constraints(false, &bit_string.constraints)?;
=======
        let mut constraints = PerVisibleRangeConstraints::default_unsigned();
        for c in &bit_string.constraints {
            constraints += c
                .try_into()
                .map_err(|e: DecodingError<AsBytesDummy>| DecodingError {
                    input: None,
                    details: e.details,
                    kind: e.kind,
                })?
        }
>>>>>>> 5cf67523
        if constraints.is_extensible() {
            Ok(Box::new(
                move |input: BitIn<'a>| -> IResult<BitIn<'a>, Vec<bool>> {
                    let (input, is_extended) = read_bit(input)?;
                    let (input, length_det) = size_length_det(is_extended, &constraints, input)?;
                    n_times(input, read_bit, length_det)
                },
            ))
        } else {
            Ok(Box::new(move |input| {
                let (input, length_det) = size_length_det(false, &constraints, input)?;
                n_times(input, read_bit, length_det)
            }))
        }
    }

    fn decode_character_string(
        char_string: asnr_grammar::types::CharacterString,
    ) -> Result<Box<dyn Fn(BitIn<'a>) -> IResult<BitIn<'a>, String>>, DecodingError<BitIn<'a>>>
    {
        let mut range_constraints = PerVisibleRangeConstraints::default_unsigned();
        let mut permitted_alphabet = PerVisibleAlphabetConstraints::default_for(char_string.r#type);
        for c in &char_string.constraints {
<<<<<<< HEAD
            range_constraints += c.try_into()?;
=======
            range_constraints +=
                c.try_into()
                    .map_err(|e: DecodingError<AsBytesDummy>| DecodingError {
                        input: None,
                        details: e.details,
                        kind: e.kind,
                    })?;
>>>>>>> 5cf67523
            PerVisibleAlphabetConstraints::try_new(c, char_string.r#type)?
                .map(|mut p| permitted_alphabet += &mut p);
        }
        permitted_alphabet.finalize();
        if range_constraints.is_extensible() {
            Ok(Box::new(
                move |input: BitIn<'a>| -> IResult<BitIn<'a>, String> {
                    let (input, is_extended) = if permitted_alphabet.is_known_multiplier_string() {
                        read_bit(input)?
                    } else {
                        (input, true)
                    };
                    let (input, length_det) =
                        size_length_det(is_extended, &range_constraints, input)?;
                    decode_sized_string(&permitted_alphabet, length_det, input)
<<<<<<< HEAD
=======
                },
            ))
        } else {
            Ok(Box::new(move |input| {
                let (input, length_det) = size_length_det(false, &range_constraints, input)?;
                decode_sized_string(&permitted_alphabet, length_det, input)
            }))
        }
    }

    fn decode_octet_string(
        octet_string: asnr_grammar::types::OctetString,
    ) -> Result<Box<dyn Fn(BitIn<'a>) -> IResult<BitIn<'a>, Vec<u8>>>, DecodingError<BitIn<'a>>>
    {
        let mut range_constraints = PerVisibleRangeConstraints::default_unsigned();
        for c in &octet_string.constraints {
            range_constraints +=
                c.try_into()
                    .map_err(|e: DecodingError<AsBytesDummy>| DecodingError {
                        input: None,
                        details: e.details,
                        kind: e.kind,
                    })?;
        }
        if range_constraints.is_extensible() {
            Ok(Box::new(
                move |input: BitIn<'a>| -> IResult<BitIn<'a>, Vec<u8>> {
                    let (input, is_extended) = read_bit(input)?;
                    let (mut input, length_det) =
                        size_length_det(is_extended, &range_constraints, input)?;
                    bitslice_to_bytes(length_det, input)
>>>>>>> 5cf67523
                },
            ))
        } else {
            Ok(Box::new(move |input| {
                let (input, length_det) = size_length_det(false, &range_constraints, input)?;
<<<<<<< HEAD
                decode_sized_string(&permitted_alphabet, length_det, input)
            }))
        }
    }

    fn decode_octet_string(
        octet_string: asnr_grammar::types::OctetString,
    ) -> Result<Box<dyn Fn(BitIn<'a>) -> IResult<BitIn<'a>, Vec<u8>>>, DecodingError<BitIn<'a>>>
    {
        let range_constraints =
            per_visible_range_constraints(false, &octet_string.constraints)?;
        if range_constraints.is_extensible() {
            Ok(Box::new(
                move |input: BitIn<'a>| -> IResult<BitIn<'a>, Vec<u8>> {
                    let (input, is_extended) = read_bit(input)?;
                    let (input, length_det) =
                        size_length_det(is_extended, &range_constraints, input)?;
                    bitslice_to_bytes(length_det, input)
                },
            ))
        } else {
            Ok(Box::new(move |input| {
                let (input, length_det) = size_length_det(false, &range_constraints, input)?;
=======
>>>>>>> 5cf67523
                bitslice_to_bytes(length_det, input)
            }))
        }
    }

    fn decode_sequence<T: DecodeMember<'a, BitIn<'a>> + Default>(
        sequence: SequenceOrSet,
    ) -> Result<Box<dyn Fn(BitIn<'a>) -> IResult<BitIn, T>>, DecodingError<BitIn<'a>>> {
        if let Some(extension_index) = sequence.extensible {
            Ok(Box::new(move |input| {
                let (input, is_extended) = read_bit(input)?;
                let (mut input, mut instance) = decode_unextended_sequence::<T>(&sequence, input)?;
                input = if is_extended {
                    let (mut input, length) = decode_normally_small_number(input)?;
                    let mut extension_presence = vec![];
                    for _ in 0..length {
                        let parsed = read_bit(input)?;
                        input = parsed.0;
                        extension_presence.push(parsed.1);
                    }
                    for (index, present) in extension_presence.iter().enumerate() {
                        if *present {
                            let (mut inner_input, length_det) = decode_length_determinant(input)?;
                            match length_det {
                                LengthDeterminant::Content(ext_length) => {
                                    (input, inner_input) =
                                        take(usize::try_from(8 * ext_length).map_err(|_| {
                                            DecodingError {
                                                details: "Failed to cast to usize.".into(),
                                                input: Some(input),
                                                kind: DecodingErrorType::GenericParsingError,
                                            }
                                        })?)(inner_input)?;
                                    let _ = instance.decode_member_at_index::<Uper>(
                                        index + extension_index,
                                        inner_input,
                                    )?;
                                }
                                LengthDeterminant::ContentFragment(_) => {
                                    todo!()
                                }
                            }
                        }
                    }
                    input
                } else {
                    input
                };
                Ok((input, instance))
            }))
        } else {
            Ok(Box::new(move |input| {
                decode_unextended_sequence(&sequence, input)
            }))
        }
    }

    fn decode_sequence_of<T: Decode<'a, BitIn<'a>> + 'a>(
        sequence_of: asnr_grammar::types::SequenceOf,
        member_decoder: fn(BitIn<'a>) -> IResult<BitIn<'a>, T>,
    ) -> Result<Box<dyn Fn(BitIn<'a>) -> IResult<BitIn<'a>, Vec<T>> + 'a>, DecodingError<BitIn<'a>>>
    {
<<<<<<< HEAD
        let mut constraints = per_visible_range_constraints(false, &sequence_of.constraints)?;
=======
        let mut constraints = PerVisibleRangeConstraints::default();
        for c in &sequence_of.constraints {
            constraints += c
                .try_into()
                .map_err(|e: DecodingError<[u8; 0]>| DecodingError {
                    input: None,
                    details: e.details,
                    kind: e.kind,
                })?
        }
        constraints.as_unsigned_constraint();
>>>>>>> 5cf67523
        if constraints.is_extensible() {
            Ok(Box::new(
                move |input: BitIn<'a>| -> IResult<BitIn<'a>, Vec<T>> {
                    let (input, is_extended) = read_bit(input)?;
                    let (input, length_det) = size_length_det(is_extended, &constraints, input)?;
                    n_times(input, member_decoder, length_det)
                },
            ))
        } else {
            Ok(Box::new(
                move |input: BitIn<'a>| -> IResult<BitIn<'a>, Vec<T>> {
                    let (input, length_det) = size_length_det(false, &constraints, input)?;
                    n_times(input, member_decoder, length_det)
                },
            ))
        }
    }

    fn decode_unknown_extension(input: BitIn<'a>) -> IResult<BitIn<'a>, Vec<u8>> {
        bitslice_to_bytes(input.len() / 8, input)
    }
}

fn bitslice_to_bytes(
    length_det: usize,
    mut input: BSlice<'_, u8, Msb0>,
) -> Result<(BSlice<'_, u8, Msb0>, Vec<u8>), DecodingError<BSlice<'_, u8, Msb0>>> {
    let mut bytes = vec![];
    for _ in 0..length_det {
        let (new_input, byte) = map(take(8_usize), |bits: BitIn| bits.load_be::<u8>())(input)?;
        input = new_input;
        bytes.push(byte);
    }
    Ok((input, bytes))
}

fn size_length_det<'a>(
    is_extended: bool,
    constraints: &PerVisibleRangeConstraints,
    input: BitIn<'a>,
) -> IResult<BitIn<'a>, usize> {
    if constraints
        .range_width()?
        .map(|w| (w <= 65536).then(|| w))
        .flatten()
        .is_some()
        && !is_extended
    {
        decode_unextensible_int::<usize>(&*constraints, input)
    } else {
        match decode_length_determinant(input)? {
            (input, LengthDeterminant::Content(len)) => Ok((input, len)),
            _ => Err(DecodingError {
                input: Some(input),
                details: "Size counts larger than 65536 items are not supported yet!".into(),
                kind: DecodingErrorType::Unsupported,
            }),
        }
    }
}

fn decode_unextended_sequence<'a, T: DecodeMember<'a, BitIn<'a>> + Default>(
    sequence: &SequenceOrSet,
    mut input: BitIn<'a>,
) -> IResult<BitIn<'a>, T> {
    let mut member_presence = vec![];
    for (_, m) in sequence
        .members
        .iter()
        .enumerate()
        .filter(|(i, _)| sequence.extensible.map_or(true, |x| i < &x))
    {
        if m.is_optional {
            let parsed = read_bit(input)?;
            input = parsed.0;
            member_presence.push(parsed.1);
        } else {
            member_presence.push(true)
        }
    }
    let mut instance = T::default();
    for (index, present) in member_presence.iter().enumerate() {
        if *present {
            input = instance.decode_member_at_index::<Uper>(index, input)?;
        }
    }
    Ok((input, instance))
}

fn decode_enum_index_into<'a, O: TryFrom<i128>>(
    bit_length: usize,
    input: BitIn<'a>,
) -> IResult<BitIn<'a>, O> {
    let (input, i) = read_int::<i128>(bit_length)(input)?;
    let index = O::try_from(i).map_err(|_| DecodingError {
        input: Some(input),
        details: "Failed to convert index to generic integer type.".into(),
        kind: DecodingErrorType::GenericParsingError,
    })?;
    Ok((input, index))
}

fn decode_choice_index_into<'a, O: DecoderForIndex<'a, BitIn<'a>>>(
    bit_length: usize,
    input: BitIn<'a>,
) -> IResult<BitIn<'a>, O> {
    let (input, index) = read_int::<i128>(bit_length)(input)?;
    O::decoder_for_index::<Uper>(index).map_err(|_| {
        nom::Err::Error(Error {
            input,
            code: nom::error::ErrorKind::OneOf,
        })
    })?(input)
}

fn decode_unextensible_int<'a, O>(
    constraints: &PerVisibleRangeConstraints,
    input: BitIn<'a>,
) -> IResult<BitIn<'a>, O>
where
    O: num::Integer + num::FromPrimitive + Copy,
{
    if let (Some(bit_length), Some(min)) = (constraints.bit_length(), constraints.min::<i128>()) {
        let (input, i) = read_int::<i128>(bit_length)(input)?;
        Ok((
            input,
            O::from_i128(i + min).ok_or(DecodingError {
                details: "Failed to wrap in original integer type.".into(),
                input: None,
                kind: DecodingErrorType::GenericParsingError,
            })?,
        ))
    } else {
        decode_varlength_integer(input, constraints.min())
    }
}

fn decode_sized_string<'a>(
    permitted_alphabet: &PerVisibleAlphabetConstraints,
    length_det: usize,
    input: BitIn<'a>,
) -> IResult<BitIn<'a>, String> {
    let bit_size = permitted_alphabet.bit_length();
    if bit_size == 0 {
        return decode_sized_string(
            &permitted_alphabet.fall_back_to_standard_charset(),
            length_det,
            input,
        );
    }
    let (input, mut buffer) =
        take(
            usize::try_from(bit_size * length_det).map_err(|_| DecodingError {
                details: "Failed to cast to usize.".into(),
                input: Some(input),
                kind: DecodingErrorType::GenericParsingError,
            })?,
        )(input)?;
    if permitted_alphabet.is_known_multiplier_string() {
        let mut char_vec = vec![];
        while let Ok((new_buffer, i)) = read_int::<usize>(bit_size)(buffer) {
<<<<<<< HEAD
            char_vec.push(permitted_alphabet.get_char_by_index(i)?);
=======
            char_vec.push(permitted_alphabet.get_char_by_index(i).map_err(
                |e: DecodingError<[u8; 0]>| DecodingError {
                    input: None,
                    details: e.details,
                    kind: e.kind,
                },
            )?);
>>>>>>> 5cf67523
            buffer = new_buffer;
        }
        Ok((input, char_vec.into_iter().collect()))
    } else {
        Ok((
            input,
            String::from_utf8_lossy(buffer.as_bytes()).into_owned(),
        ))
    }
}

fn decode_varlength_integer<O: num::Integer + num::FromPrimitive + Copy>(
    input: BitIn,
    min: Option<O>,
) -> IResult<BitIn, O> {
    let (input, length_det) = decode_length_determinant(input)?;
    match length_det {
        LengthDeterminant::Content(size) => {
            let (input, buffer) = take(usize::try_from(8 * size).map_err(|_| DecodingError {
                details: "Failed to cast to usize.".into(),
                input: Some(input),
                kind: DecodingErrorType::GenericParsingError,
            })?)(input)?;
            match (min, size) {
                (Some(m), s) => Ok((
                    input,
                    integer_from_bits::<O>(buffer, s, false).map(|i| i + m)?,
                )),
                (_, s) => Ok((input, integer_from_bits::<O>(buffer, s, true)?)),
            }
        }
        LengthDeterminant::ContentFragment(_size) => Err(DecodingError {
            input: Some(input),
            details: "Variable-length integers larger than 65536 bytes are not supported yet!"
                .into(),
            kind: DecodingErrorType::Unsupported,
        }),
    }
}

fn decode_normally_small_number(input: BitIn) -> IResult<BitIn, usize> {
    let (input, over_63) = read_bit(input)?;
    if over_63 {
        let (input, length_det) = decode_length_determinant(input)?;
        if let LengthDeterminant::Content(i) = length_det {
            Ok((input, i))
        } else {
            Err(DecodingError {
                input: Some(input),
                details: "Normally-small numbers larger than 63 are not supported yet!".into(),
                kind: DecodingErrorType::Unsupported,
            })
        }
    } else {
        read_int::<usize>(6)(input)
    }
}

fn decode_length_determinant(input: BitIn) -> IResult<BitIn, LengthDeterminant> {
    let (input, longer_than_127) = read_bit(input)?;
    if longer_than_127 {
        let (input, longer_than_15999) = read_bit(input)?;
        if longer_than_15999 {
            let (input, size_factor) = read_int::<usize>(6)(input)?;
            //TODO: Check that size factor is in range 1..=4
            return Ok((
                input,
                LengthDeterminant::ContentFragment(16384 * size_factor),
            ));
        }
        let (input, size) = read_int::<usize>(14)(input)?;
        return Ok((input, LengthDeterminant::Content(size)));
    }
    let (input, size) = read_int::<usize>(7)(input)?;
    Ok((input, LengthDeterminant::Content(size)))
}

fn read_bit(input: BitIn) -> IResult<BitIn, bool> {
    let (input, bool_buffer) = take(1u8)(input)?;
    Ok((input, bool_buffer[0]))
}

fn read_int<O>(bits: usize) -> impl FnMut(BitIn) -> IResult<BitIn, O>
where
    O: Integer + FromPrimitive,
{
    move |input| {
        let (input, int_buffer) = take(bits)(input)?;
        Ok((
            input,
            O::from_u64(bits_to_int(int_buffer)).ok_or(DecodingError {
                details: "Failed to convert index to generic integer type.".into(),
                input: Some(input),
                kind: DecodingErrorType::GenericParsingError,
            })?,
        ))
    }
}

fn n_times<'a, T>(
    input: BitIn<'a>,
    parser: fn(BitIn<'a>) -> IResult<BitIn<'a>, T>,
    n: usize,
) -> IResult<BitIn<'a>, Vec<T>> {
    let mut vector = vec![];
    let mut input = input;
    for _ in 0..n {
        let (new_input, item) = parser(input)?;
        vector.push(item);
        input = new_input;
    }
    Ok((input, vector))
}

fn bits_to_int(input: BitIn) -> u64 {
    let mut int = 0;
    for bit in input.0 {
        int = int << 1;
        if bit == true {
            int += 1;
        }
    }
    return int;
}

macro_rules! int_from_bytes {
    ($input:ident,$int_type:ident,$from_int_type:ident,$byte_length:literal) => {
        I::$from_int_type($input.load_be::<$int_type>()).ok_or(DecodingError {
            details: "Error parsing integer buffer.".into(),
            kind: DecodingErrorType::GenericParsingError,
            input: Some($input),
        })
    };
}

fn integer_from_bits<I: num::Integer + num::FromPrimitive>(
    input: BitIn,
    byte_length: usize,
    signed: bool,
) -> Result<I, DecodingError<BitIn>> {
    if signed {
        match byte_length {
            s if s == 1 => int_from_bytes!(input, i8, from_i8, 1),
            s if s <= 2 => int_from_bytes!(input, i16, from_i16, 2),
            s if s <= 4 => int_from_bytes!(input, i32, from_i32, 4),
            s if s <= 8 => int_from_bytes!(input, i64, from_i64, 8),
            s if s <= 16 => int_from_bytes!(input, i128, from_i128, 16),
            _ => Err(DecodingError {
                details: "ASNR currently does not support integers longer than 128 bits.".into(),
                kind: DecodingErrorType::Unsupported,
                input: Some(input),
            }),
        }
    } else {
        match byte_length {
            s if s == 1 => int_from_bytes!(input, u8, from_u8, 1),
            s if s <= 2 => int_from_bytes!(input, u16, from_u16, 2),
            s if s <= 4 => int_from_bytes!(input, u32, from_u32, 4),
            s if s <= 8 => int_from_bytes!(input, u64, from_u64, 8),
            s if s <= 16 => int_from_bytes!(input, u128, from_u128, 16),
            _ => Err(DecodingError {
                details: "ASNR currently does not support integers longer than 128 bits.".into(),
                kind: DecodingErrorType::Unsupported,
                input: Some(input),
            }),
        }
    }
}

#[cfg(test)]
mod tests {
    use asnr_compiler_derive::asn1_internal_tests;

    use alloc::{format, vec};
    use bitvec::prelude::*;
    use bitvec_nom::BSlice;
    use core::fmt::Debug;

    use crate::uper::decoder::*;
    use asnr_grammar::{constraints::*, types::Integer, *};

    #[test]
    fn bit_to_int() {
        let bits = bits![u8, Msb0; 1, 0, 1];
        assert_eq!(5u64, bits_to_int(BSlice::from(bits)))
    }

    #[test]
    fn decodes_varlength_integer() {
        assert_eq!(
            decode_varlength_integer::<i128>(
                BSlice::from(bits![u8, Msb0; 0,0,0,0,0,0,1,0,0,0,0,1,0,0,0,0,0,0,0,0,0,0,0,0]),
                None
            )
            .unwrap()
            .1,
            4096
        );
        assert_eq!(
            decode_varlength_integer::<i128>(
                BSlice::from(bits![u8, Msb0; 0,0,0,0,0,0,0,1,0,1,1,1,1,1,1,1]),
                None
            )
            .unwrap()
            .1,
            127
        );
        assert_eq!(
            decode_varlength_integer::<i128>(
                BSlice::from(bits![u8, Msb0; 0,0,0,0,0,0,0,1,1,0,0,0,0,0,0,0]),
                None
            )
            .unwrap()
            .1,
            -128
        );
        assert_eq!(
            decode_varlength_integer::<i128>(
                BSlice::from(bits![u8, Msb0; 0,0,0,0,0,0,1,0,0,0,0,0,0,0,0,0,1,0,0,0,0,0,0,0]),
                None
            )
            .unwrap()
            .1,
            128
        );
        assert_eq!(
            decode_varlength_integer::<i128>(
                BSlice::from(bits![u8, Msb0; 0,0,0,0,0,0,1,0,0,0,0,1,0,0,0,0,0,0,0,0,0,0,0,1]),
                Some(-1)
            )
            .unwrap()
            .1,
            4096
        );
        assert_eq!(
            decode_varlength_integer::<i128>(
                BSlice::from(bits![u8, Msb0; 0,0,0,0,0,0,0,1,0,1,1,1,1,1,1,0]),
                Some(1)
            )
            .unwrap()
            .1,
            127
        );
        assert_eq!(
            decode_varlength_integer::<i128>(
                BSlice::from(bits![u8, Msb0; 0,0,0,0,0,0,0,1,1,0,0,0,0,0,0,0]),
                Some(0)
            )
            .unwrap()
            .1,
            128
        );
    }

    #[test]
    fn decodes_constrained_int() {
        let mut decoder = Uper::decode_integer::<i128>(Integer {
            distinguished_values: None,
            constraints: vec![Constraint::SubtypeConstraint(ElementSet {
                set: ElementOrSetOperation::Element(SubtypeElement::ValueRange {
                    min: Some(ASN1Value::Integer(3)),
                    max: Some(ASN1Value::Integer(6)),
                    extensible: false,
                }),
                extensible: false,
            })],
        })
        .unwrap();
        assert_eq!(
            decoder(BSlice::from(bits![static u8, Msb0; 0,0]))
                .unwrap()
                .1,
            3
        );
        assert_eq!(
            decoder(BSlice::from(bits![static u8, Msb0; 0,1]))
                .unwrap()
                .1,
            4
        );
        assert_eq!(
            decoder(BSlice::from(bits![static u8, Msb0; 1,0]))
                .unwrap()
                .1,
            5
        );
        assert_eq!(
            decoder(BSlice::from(bits![static u8, Msb0; 1,1]))
                .unwrap()
                .1,
            6
        );
        decoder = Uper::decode_integer::<i128>(Integer {
            distinguished_values: None,
            constraints: vec![Constraint::SubtypeConstraint(ElementSet {
                set: ElementOrSetOperation::Element(SubtypeElement::ValueRange {
                    min: Some(ASN1Value::Integer(4000)),
                    max: Some(ASN1Value::Integer(4254)),
                    extensible: false,
                }),
                extensible: false,
            })],
        })
        .unwrap();
        assert_eq!(
            decoder(BSlice::from(bits![static u8, Msb0; 0,0,0,0,0,0,1,0]))
                .unwrap()
                .1,
            4002
        );
        assert_eq!(
            decoder(BSlice::from(bits![static u8, Msb0; 0,0,0,0,0,1,1,0]))
                .unwrap()
                .1,
            4006
        );
        decoder = Uper::decode_integer::<i128>(Integer {
            distinguished_values: None,
            constraints: vec![Constraint::SubtypeConstraint(ElementSet {
                set: ElementOrSetOperation::Element(SubtypeElement::ValueRange {
                    min: Some(ASN1Value::Integer(1)),
                    max: Some(ASN1Value::Integer(65538)),
                    extensible: false,
                }),
                extensible: false,
            })],
        })
        .unwrap();
        assert_eq!(
            decoder(BSlice::from(
                bits![static u8, Msb0; 1,0,0,0,0,0,0,0,0,0,0,0,0,0,0,0,1]
            ))
            .unwrap()
            .1,
            65538
        );
    }

    #[test]
    fn decodes_extended_integer() {
        asn1_internal_tests!("TestInt ::= INTEGER (3..6,...)");

        let decoder = TestInt::decoder::<Uper>().unwrap();

        assert_eq!(
            decoder(BSlice::from(bits![static u8, Msb0; 0,0,1]))
                .unwrap()
                .1
                 .0,
            4
        );
        assert_eq!(
            decoder(BSlice::from(
                bits![static u8, Msb0; 1, 0,0,0,0,0,0,0,1, 0,0,0,0,0,1,1,1]
            ))
            .unwrap()
            .1
             .0,
            7
        );
    }

    #[test]
    fn decodes_enum() {
        asn1_internal_tests!("TestEnum ::= ENUMERATED { One, Two, Three }");

        let decoder = TestEnum::decoder::<Uper>().unwrap();
        assert_eq!(
            decoder(BSlice::from(bits![static u8, Msb0; 0,0]))
                .unwrap()
                .1,
            TestEnum::One
        );
        assert_eq!(
            decoder(BSlice::from(bits![static u8, Msb0; 0,1]))
                .unwrap()
                .1,
            TestEnum::Two
        );
        assert_eq!(
            decoder(BSlice::from(bits![static u8, Msb0; 1,0]))
                .unwrap()
                .1,
            TestEnum::Three
        );
    }

    #[test]
    fn decodes_extended_enum() {
        asn1_internal_tests!("TestEnumExt ::= ENUMERATED { One, ..., Three }");
        let decoder = TestEnumExt::decoder::<Uper>().unwrap();
        assert_eq!(
            decoder(BSlice::from(bits![static u8, Msb0; 0,0,0]))
                .unwrap()
                .1,
            TestEnumExt::One
        );
        assert_eq!(
            decoder(BSlice::from(bits![static u8, Msb0; 1,0,0,0,0,0,0,0]))
                .unwrap()
                .1,
            TestEnumExt::Three
        );
        assert_eq!(
            decoder(BSlice::from(bits![static u8, Msb0; 1,0,0,0,0,0,1,1]))
                .unwrap()
                .1,
            TestEnumExt::UnknownExtension
        );
    }

    #[test]
    fn decodes_unextended_sequence() {
        asn1_internal_tests!(
            "TestSequence ::= SEQUENCE
        {item-code INTEGER (0..254),
        item-name IA5String (SIZE (3..10))OPTIONAL,
        urgency ENUMERATED
        {normal, high} DEFAULT normal }"
        );

        assert_eq!(
            TestSequence::decode::<Uper>(BSlice::from(bits![static u8, Msb0; 
              1,0,
              0,0,0,1,1,0,1,1,
              0,1,1,
              1,0,1,0,0,1,1,
              1,0,0,1,0,0,0,
              1,0,0,0,1,0,1,
              1,0,1,0,0,1,0,
              1,0,1,0,0,1,0,
              1,0,1,1,0,0,1]))
            .unwrap()
            .1,
            TestSequence {
<<<<<<< HEAD
                item_code: TestSequence_item_code(27),
                item_name: Some(TestSequence_item_name("SHERRY".into())),
=======
                item_code: InnerTestSequenceItemcode(27),
                item_name: Some(InnerTestSequenceItemname("SHERRY".into())),
>>>>>>> 5cf67523
                urgency: None
            }
        );
    }

    #[test]
    fn decodes_extened_sequence() {
        asn1_internal_tests!(
            "TestSequence ::= SEQUENCE
      {item-code INTEGER (0..254),
      item-name IA5String (SIZE (3..10))OPTIONAL,
      ...,
      urgency ENUMERATED {normal, high} DEFAULT normal }"
        );

        assert_eq!(
            TestSequence::decode::<Uper>(BSlice::from(bits![static u8, Msb0; 
            1,
            1,
            0,0,0,1,1,0,1,1,
            0,1,1,
            1,0,1,0,0,1,1,
            1,0,0,1,0,0,0,
            1,0,0,0,1,0,1,
            1,0,1,0,0,1,0,
            1,0,1,0,0,1,0,
            1,0,1,1,0,0,1,
            0,0,0,0,0,0,1,
            1,
            0,0,0,0,0,0,0,1,
            1,0,0,0,0,0,0,0]))
            .unwrap()
            .1,
            TestSequence {
<<<<<<< HEAD
                item_code: TestSequence_item_code(27),
                item_name: Some(TestSequence_item_name("SHERRY".into())),
                urgency: Some(TestSequence_urgency::high),
=======
                item_code: InnerTestSequenceItemcode(27),
                item_name: Some(InnerTestSequenceItemname("SHERRY".into())),
                urgency: Some(InnerTestSequenceUrgency::High),
>>>>>>> 5cf67523
            }
        );
    }

    #[test]
    fn decodes_extended_choice() {
        asn1_internal_tests!(
            "Choice-example ::= CHOICE {normal NULL, high NULL, ..., medium NULL }"
        );
        assert_eq!(
<<<<<<< HEAD
            Choice_example::decode::<Uper>(BSlice::from(bits![static u8, Msb0; 0,0]))
                .unwrap()
                .1,
            Choice_example::normal(Choice_example_normal)
        );
        assert_eq!(
            Choice_example::decode::<Uper>(BSlice::from(
=======
            ChoiceExample::decode::<Uper>(BSlice::from(bits![static u8, Msb0; 0,0]))
                .unwrap()
                .1,
            ChoiceExample::Normal(InnerChoiceExampleNormal)
        );
        assert_eq!(
            ChoiceExample::decode::<Uper>(BSlice::from(
>>>>>>> 5cf67523
                bits![static u8, Msb0; 1,0,0,0,0,0,0,0,0,0,0,0,0,0,0,1,0,0,0,0,0,0,0,0]
            ))
            .unwrap()
            .1,
<<<<<<< HEAD
            Choice_example::medium(Choice_example_medium)
=======
            ChoiceExample::Medium(InnerChoiceExampleMedium)
>>>>>>> 5cf67523
        )
    }

    #[test]
    fn decodes_fixed_size_bit_string() {
        asn1_internal_tests!("BitStringExample ::= BIT STRING (8)");
        assert_eq!(
            BitStringExample::decode::<Uper>(BSlice::from(bits![static u8, Msb0; 0,0,1,0,1,1,0,0]))
                .unwrap()
                .1,
            BitStringExample(vec![false, false, true, false, true, true, false, false])
        );
    }

    #[test]
    fn decodes_constrained_bit_string() {
        asn1_internal_tests!("BitStringExample ::= BIT STRING (4..8)");
        assert_eq!(
            BitStringExample::decode::<Uper>(BSlice::from(bits![static u8, Msb0; 0,0,1,0,0,1,0,1]))
                .unwrap()
                .1,
            BitStringExample(vec![false, false, true, false, true])
        );
    }

    #[test]
    fn decodes_semi_constrained_bit_string() {
        asn1_internal_tests!("BitStringExample ::= BIT STRING (4..MAX)");
        assert_eq!(
            BitStringExample::decode::<Uper>(BSlice::from(
                bits![static u8, Msb0; 0,0,0,0,0,1,0,1, 0,0,1,0,1]
            ))
            .unwrap()
            .1,
            BitStringExample(vec![false, false, true, false, true])
        );
    }

    #[test]
    fn decodes_deceptive_min_bit_string() {
        asn1_internal_tests!("BitStringExample ::= BIT STRING (MIN..3)");
        assert_eq!(
            BitStringExample::decode::<Uper>(BSlice::from(bits![static u8, Msb0; 0, 1, 1]))
                .unwrap()
                .1,
            BitStringExample(vec![true])
        );
    }

    #[test]
    fn decodes_unconstrained_bit_string() {
        asn1_internal_tests!("BitStringExample ::= BIT STRING");
        assert_eq!(
            BitStringExample::decode::<Uper>(BSlice::from(
                bits![static u8, Msb0; 0,0,0,0,0,1,0,1, 0,0,1,0,1]
            ))
            .unwrap()
            .1,
            BitStringExample(vec![false, false, true, false, true])
        );
    }

    #[test]
    fn decodes_extended_fixed_size_bit_string() {
        asn1_internal_tests!("BitStringExample ::= BIT STRING (8,...)");
        assert_eq!(
            BitStringExample::decode::<Uper>(BSlice::from(
                bits![static u8, Msb0; 0,0,0,1,0,1,1,0,0]
            ))
            .unwrap()
            .1,
            BitStringExample(vec![false, false, true, false, true, true, false, false])
        );
        assert_eq!(
            BitStringExample::decode::<Uper>(BSlice::from(
                bits![static u8, Msb0; 1, 0,0,0,0,0,0,0,1, 0]
            ))
            .unwrap()
            .1,
            BitStringExample(vec![false])
        );
    }

    #[test]
    fn decodes_extended_constrained_bit_string() {
        asn1_internal_tests!("BitStringExample ::= BIT STRING (4..8,...)");
        assert_eq!(
            BitStringExample::decode::<Uper>(BSlice::from(
                bits![static u8, Msb0; 0,0,0,1,0,0,1,0,1]
            ))
            .unwrap()
            .1,
            BitStringExample(vec![false, false, true, false, true])
        );
        assert_eq!(
            BitStringExample::decode::<Uper>(BSlice::from(
                bits![static u8, Msb0; 1,0,0,0,0,0,0,0,1,0]
            ))
            .unwrap()
            .1,
            BitStringExample(vec![false])
        );
    }

    #[test]
    fn decodes_extended_semi_constrained_bit_string() {
        asn1_internal_tests!("BitStringExample ::= BIT STRING (4..MAX,...)");
        assert_eq!(
            BitStringExample::decode::<Uper>(BSlice::from(
                bits![static u8, Msb0; 0, 0,0,0,0,0,1,0,1, 0,0,1,0,1]
            ))
            .unwrap()
            .1,
            BitStringExample(vec![false, false, true, false, true])
        );
        assert_eq!(
            BitStringExample::decode::<Uper>(BSlice::from(
                bits![static u8, Msb0; 1,0,0,0,0,0,0,0,1,0]
            ))
            .unwrap()
            .1,
            BitStringExample(vec![false])
        );
    }

    #[test]
    fn decodes_range_size_character_string() {
        asn1_internal_tests!("NumericStringExample ::= NumericString (SIZE(1..16))");

        assert_eq!(
            NumericStringExample::decode::<Uper>(BSlice::from(
                bits![static u8, Msb0; 0,0,1,1, 0,0,1,0, 1,0,0,0, 0,0,0,1, 0,0,1,1]
            ))
            .unwrap()
            .1,
            NumericStringExample("1702".into())
        );
    }

    #[test]
    fn decodes_range_size_character_string_with_alphabet_constraint() {
        asn1_internal_tests!(
            r#"NumericStringExample ::= NumericString (SIZE(1..16) INTERSECTION FROM("0123"))"#
        );

        assert_eq!(
            NumericStringExample::decode::<Uper>(BSlice::from(
                bits![static u8, Msb0; 0,0,1,1, 0,0, 1,0, 1,1, 0,1]
            ))
            .unwrap()
            .1,
            NumericStringExample("0231".into())
        );
    }

    #[test]
    fn decodes_fixed_size_character_string_with_alphabet_constraint() {
        asn1_internal_tests!(r#"Digit ::= UTF8String (SIZE(1) INTERSECTION FROM("0123456789"))"#);

        assert_eq!(
            Digit::decode::<Uper>(BSlice::from(bits![static u8, Msb0; 1,0,0,0]))
                .unwrap()
                .1,
            Digit("8".into())
        );
    }

    #[test]
    fn decodes_unconstrained_character_string_with_alphabet_constraint() {
        asn1_internal_tests!(r#"Greeting ::= UTF8String (FROM("HELO"))"#);

        assert_eq!(
            Greeting::decode::<Uper>(BSlice::from(
                bits![static u8, Msb0; 0,0,0,0,0,1,0,1, 0,1, 0,0, 1,0, 1,0, 1,1]
            ))
            .unwrap()
            .1,
            Greeting("HELLO".into())
        );
    }

    #[test]
    fn decodes_unconstrained_variable_size_character_string() {
        asn1_internal_tests!(r#"Greeting ::= GraphicString"#);
        assert_eq!(
            Greeting::decode::<Uper>(BSlice::from(bits![static u8, Msb0;
            0,0,0,0,0,1,0,0,
            1,1,1,1,0,0,0,0,
            1,0,0,1,1,1,1,1,
            1,0,0,1,0,0,1,0,
            1,0,0,1,0,1,1,0,
            ]))
            .unwrap()
            .1,
            Greeting("💖".into())
        );
    }

    #[test]
    fn decodes_extended_variable_size_character_string() {
        asn1_internal_tests!(r#"Greeting ::= GraphicString (SIZE(1..29876,...))"#);
        assert_eq!(
            Greeting::decode::<Uper>(BSlice::from(bits![static u8, Msb0;
            0,0,0,0,0,1,0,0,
            1,1,1,1,0,0,0,0,
            1,0,0,1,1,1,1,1,
            1,0,0,1,0,0,1,0,
            1,0,0,1,0,1,1,0,
            ]))
            .unwrap()
            .1,
            Greeting("💖".into())
        );
    }

    #[test]
    fn decodes_sequence_of_with_definite_size() {
<<<<<<< HEAD
        asn1_internal_tests!(r#"Sequence-of ::= SEQUENCE (SIZE(3)) OF INTEGER(1..3)"#);
        assert_eq!(
            Sequence_of::decode::<Uper>(BSlice::from(bits![static u8, Msb0; 0,0,0,1,1,0]))
                .unwrap()
                .1,
            Sequence_of(vec![
                Anonymous_Sequence_of(1),
                Anonymous_Sequence_of(2),
                Anonymous_Sequence_of(3)
=======
        asn1_internal_tests!(r#"Test-Sequence-of ::= SEQUENCE (SIZE(3)) OF INTEGER(1..3)"#);
        assert_eq!(
            TestSequenceOf::decode::<Uper>(BSlice::from(bits![static u8, Msb0; 0,0,0,1,1,0]))
                .unwrap()
                .1,
            TestSequenceOf(vec![
                AnonymousTestSequenceOf(1),
                AnonymousTestSequenceOf(2),
                AnonymousTestSequenceOf(3)
>>>>>>> 5cf67523
            ])
        );
    }

    #[test]
    fn decodes_sequence_of_with_range_size() {
<<<<<<< HEAD
        asn1_internal_tests!(r#"Sequence-of ::= SEQUENCE (SIZE(1..2)) OF INTEGER(1..3)"#);
        assert_eq!(
            Sequence_of::decode::<Uper>(BSlice::from(bits![u8, Msb0; 1,0,0,0,1]))
                .unwrap()
                .1,
            Sequence_of(vec![Anonymous_Sequence_of(1), Anonymous_Sequence_of(2)]),
=======
        asn1_internal_tests!(r#"Test-Sequence-of ::= SEQUENCE (SIZE(1..2)) OF INTEGER(1..3)"#);
        assert_eq!(
            TestSequenceOf::decode::<Uper>(BSlice::from(bits![u8, Msb0; 1,0,0,0,1]))
                .unwrap()
                .1,
            TestSequenceOf(vec![AnonymousTestSequenceOf(1), AnonymousTestSequenceOf(2)]),
>>>>>>> 5cf67523
        );
    }

    #[test]
    fn decodes_sequence_of_with_extended_range_size() {
<<<<<<< HEAD
        asn1_internal_tests!(r#"Sequence-of ::= SEQUENCE (SIZE(1..2,...)) OF INTEGER(1..3)"#);
        assert_eq!(
            Sequence_of::decode::<Uper>(BSlice::from(
=======
        asn1_internal_tests!(r#"Test-Sequence-of ::= SEQUENCE (SIZE(1..2,...)) OF INTEGER(1..3)"#);
        assert_eq!(
            TestSequenceOf::decode::<Uper>(BSlice::from(
>>>>>>> 5cf67523
                bits![u8, Msb0; 1, 0,0,0,0,0,0,1,1, 0,0, 0,1, 1,0]
            ))
            .unwrap()
            .1,
<<<<<<< HEAD
            Sequence_of(vec![
                Anonymous_Sequence_of(1),
                Anonymous_Sequence_of(2),
                Anonymous_Sequence_of(3)
=======
            TestSequenceOf(vec![
                AnonymousTestSequenceOf(1),
                AnonymousTestSequenceOf(2),
                AnonymousTestSequenceOf(3)
>>>>>>> 5cf67523
            ])
        );
    }

    #[test]
    fn decodes_sequence_of_with_unrestricted_size() {
<<<<<<< HEAD
        asn1_internal_tests!(r#"Sequence-of ::= SEQUENCE OF INTEGER(1..3)"#);
        assert_eq!(
            Sequence_of::decode::<Uper>(BSlice::from(
=======
        asn1_internal_tests!(r#"Test-Sequence-of ::= SEQUENCE OF INTEGER(1..3)"#);
        assert_eq!(
            TestSequenceOf::decode::<Uper>(BSlice::from(
>>>>>>> 5cf67523
                bits![u8, Msb0; 0,0,0,0,0,0,1,1, 0,0, 0,1, 1,0]
            ))
            .unwrap()
            .1,
<<<<<<< HEAD
            Sequence_of(vec![
                Anonymous_Sequence_of(1),
                Anonymous_Sequence_of(2),
                Anonymous_Sequence_of(3)
=======
            TestSequenceOf(vec![
                AnonymousTestSequenceOf(1),
                AnonymousTestSequenceOf(2),
                AnonymousTestSequenceOf(3)
>>>>>>> 5cf67523
            ]),
        );
    }
}
<|MERGE_RESOLUTION|>--- conflicted
+++ resolved
@@ -1,1473 +1,1280 @@
-use alloc::{boxed::Box, string::String, vec, vec::Vec};
-<<<<<<< HEAD
-use asnr_grammar::{
-    encoding_rules::per_visible::{
-        per_visible_range_constraints, PerVisibleAlphabetConstraints, PerVisibleRangeConstraints,
-    },
-    types::SequenceOrSet,
-};
-=======
-use asnr_grammar::types::SequenceOrSet;
->>>>>>> 5cf67523
-use bitvec::{bits, bitvec, field::BitField, prelude::Msb0, vec::BitVec};
-use bitvec_nom::BSlice;
-use nom::{bytes::complete::take, combinator::map, error::Error, AsBytes};
-use num::{FromPrimitive, Integer};
-
-use crate::{
-    error::{DecodingError, DecodingErrorType},
-    Decode, DecodeMember, Decoder, DecoderForIndex, IResult,
-};
-
-<<<<<<< HEAD
-use super::{BitIn, Uper};
-=======
-use super::{per_visible::PerVisibleAlphabetConstraints, AsBytesDummy, BitIn, Uper};
->>>>>>> 5cf67523
-
-enum LengthDeterminant {
-    Content(usize),
-    ContentFragment(usize),
-}
-
-impl LengthDeterminant {
-    pub fn _collect_value<'a>(
-        &self,
-        input: BitIn<'a>,
-        factor: usize,
-    ) -> IResult<BitIn<'a>, BitVec<u8, Msb0>> {
-        Self::_recursive_collect(self, input, factor, bitvec![u8, Msb0;])
-    }
-
-    fn _recursive_collect<'a>(
-        &self,
-        input: BitIn<'a>,
-        factor: usize,
-        mut temp: BitVec<u8, Msb0>,
-    ) -> IResult<BitIn<'a>, BitVec<u8, Msb0>> {
-        match self {
-            LengthDeterminant::Content(c) => {
-                let input = map(
-                    take(usize::try_from(c * factor).map_err(|_| DecodingError {
-                        details: "Failed to cast to usize.".into(),
-                        input: Some(input),
-                        kind: DecodingErrorType::GenericParsingError,
-                    })?),
-                    |res: BitIn| temp.extend_from_bitslice(res.0),
-                )(input)?
-                .0;
-                Ok((input, temp))
-            }
-            LengthDeterminant::ContentFragment(f) => {
-                let input = map(
-                    take(usize::try_from(f * factor).map_err(|_| DecodingError {
-                        details: "Failed to cast to usize.".into(),
-                        input: Some(input),
-                        kind: DecodingErrorType::GenericParsingError,
-                    })?),
-                    |res: BitIn| temp.extend_from_bitslice(res.0),
-                )(input)?
-                .0;
-                let (input, length_det) = decode_length_determinant(input)?;
-                length_det._recursive_collect(input, factor, temp)
-            }
-        }
-    }
-}
-
-impl<'a> Decoder<'a, BitIn<'a>> for Uper {
-    fn decode_open_type(input: BitIn<'a>) -> IResult<BitIn<'a>, Vec<u8>> {
-        let (input, ext_length) = decode_length_determinant(input)?;
-        match ext_length {
-            LengthDeterminant::Content(size) => bitslice_to_bytes(size, input),
-            LengthDeterminant::ContentFragment(_) => Err(DecodingError {
-                input: Some(input),
-                details: "Open type payloads larger than 65536 bits are not supported yet!".into(),
-                kind: DecodingErrorType::Unsupported,
-            }),
-        }
-    }
-
-    fn decode_integer<O>(
-        integer: asnr_grammar::types::Integer,
-    ) -> Result<Box<dyn Fn(BitIn<'a>) -> IResult<BitIn<'a>, O>>, DecodingError<BitIn<'a>>>
-    where
-        O: num::Integer + num::FromPrimitive + Copy,
-    {
-<<<<<<< HEAD
-        let mut constraints = per_visible_range_constraints(true, &integer.constraints)?;
-=======
-        let mut constraints = PerVisibleRangeConstraints::default();
-        for c in &integer.constraints {
-            constraints += c
-                .try_into()
-                .map_err(|e: DecodingError<[u8; 0]>| DecodingError {
-                    input: None,
-                    details: e.details,
-                    kind: e.kind,
-                })?
-        }
->>>>>>> 5cf67523
-        if constraints.is_extensible() {
-            if constraints.bit_length().is_some() {
-                Ok(Box::new(move |input: BitIn<'a>| -> IResult<BitIn<'a>, O> {
-                    let (input, is_extended) = read_bit(input)?;
-                    if is_extended {
-                        decode_varlength_integer(input, None)
-                    } else {
-                        decode_unextensible_int(&constraints, input)
-                    }
-                }))
-            } else {
-                Ok(Box::new(move |input: BitIn<'a>| -> IResult<BitIn<'a>, O> {
-                    let (input, is_extended) = read_bit(input)?;
-                    decode_varlength_integer(
-                        input,
-                        if is_extended { None } else { constraints.min() },
-                    )
-                }))
-            }
-        } else {
-            Ok(Box::new(move |input: BitIn<'a>| -> IResult<BitIn<'a>, O> {
-                decode_unextensible_int(&constraints, input)
-            }))
-        }
-    }
-
-    fn decode_enumerated<O: TryFrom<i128>>(
-        enumerated: asnr_grammar::types::Enumerated,
-    ) -> Result<Box<dyn Fn(BitIn) -> IResult<BitIn, O>>, DecodingError<BitIn<'a>>> {
-        let mut constraints = PerVisibleRangeConstraints::from(&enumerated);
-        for c in &enumerated.constraints {
-<<<<<<< HEAD
-            constraints += c.try_into()?
-=======
-            constraints += c
-                .try_into()
-                .map_err(|e: DecodingError<[u8; 0]>| DecodingError {
-                    input: None,
-                    details: e.details,
-                    kind: e.kind,
-                })?
->>>>>>> 5cf67523
-        }
-        if constraints.is_extensible() {
-            if let Some(bit_length) = constraints.bit_length() {
-                Ok(Box::new(move |input: BitIn| -> IResult<BitIn, O> {
-                    let (input, is_extended) = read_bit(input)?;
-                    if is_extended {
-                        let (input, i) = decode_normally_small_number(input)?;
-                        let index = O::try_from((i + enumerated.extensible.unwrap()) as i128)
-                            .map_err(|_| DecodingError {
-                                details: "Failed to convert index to generic integer type.".into(),
-                                input: Some(input),
-                                kind: DecodingErrorType::GenericParsingError,
-                            })?;
-                        Ok((input, index))
-                    } else {
-                        decode_enum_index_into(bit_length, input)
-                    }
-                }))
-            } else {
-                unreachable!()
-            }
-        } else {
-            if let Some(bit_length) = constraints.bit_length() {
-                Ok(Box::new(move |input: BitIn| {
-                    decode_enum_index_into(bit_length, input)
-                }))
-            } else {
-                unreachable!()
-            }
-        }
-    }
-
-    fn decode_choice<O: DecoderForIndex<'a, BitIn<'a>>>(
-        choice: asnr_grammar::types::Choice,
-    ) -> Result<Box<dyn Fn(BitIn<'a>) -> IResult<BitIn<'a>, O>>, DecodingError<BitIn<'a>>> {
-        let mut constraints = PerVisibleRangeConstraints::from(&choice);
-        for c in &choice.constraints {
-<<<<<<< HEAD
-            constraints += c.try_into()?
-=======
-            constraints += c
-                .try_into()
-                .map_err(|e: DecodingError<[u8; 0]>| DecodingError {
-                    input: None,
-                    details: e.details,
-                    kind: e.kind,
-                })?
->>>>>>> 5cf67523
-        }
-        if constraints.is_extensible() {
-            if let Some(bit_length) = constraints.bit_length() {
-                Ok(Box::new(move |input: BitIn| -> IResult<BitIn, O> {
-                    let (mut input, is_extended) = read_bit(input)?;
-                    if is_extended {
-                        let mut index;
-                        (input, index) = decode_normally_small_number(input)?;
-                        index = index + choice.extensible.unwrap();
-                        let (mut inner_input, ext_length) =
-                            decode_varlength_integer::<usize>(input, Some(0))?;
-                        (input, inner_input) =
-                            take(usize::try_from(8 * ext_length).map_err(|_| DecodingError {
-                                details: "Failed to cast to usize.".into(),
-                                input: Some(input),
-                                kind: DecodingErrorType::GenericParsingError,
-                            })?)(inner_input)?;
-                        O::decoder_for_index::<Uper>(index as i128).map_err(|_| {
-                            nom::Err::Error(Error {
-                                input,
-                                code: nom::error::ErrorKind::OneOf,
-                            })
-                        })?(inner_input)
-                    } else {
-                        decode_choice_index_into(bit_length, input)
-                    }
-                }))
-            } else {
-                unreachable!()
-            }
-        } else {
-            if let Some(bit_length) = constraints.bit_length() {
-                Ok(Box::new(move |input: BitIn| {
-                    decode_choice_index_into(bit_length, input)
-                }))
-            } else {
-                unreachable!()
-            }
-        }
-    }
-
-    fn decode_null<N: Default>(input: BitIn<'a>) -> IResult<BitIn<'a>, N> {
-        Ok((input, N::default()))
-    }
-
-    fn decode_boolean(input: BitIn<'a>) -> IResult<BitIn<'a>, bool> {
-        read_bit(input)
-    }
-
-    fn decode_bit_string(
-        bit_string: asnr_grammar::types::BitString,
-    ) -> Result<Box<dyn Fn(BitIn<'a>) -> IResult<BitIn<'a>, Vec<bool>>>, DecodingError<BitIn<'a>>>
-    {
-<<<<<<< HEAD
-        let mut constraints = per_visible_range_constraints(false, &bit_string.constraints)?;
-=======
-        let mut constraints = PerVisibleRangeConstraints::default_unsigned();
-        for c in &bit_string.constraints {
-            constraints += c
-                .try_into()
-                .map_err(|e: DecodingError<AsBytesDummy>| DecodingError {
-                    input: None,
-                    details: e.details,
-                    kind: e.kind,
-                })?
-        }
->>>>>>> 5cf67523
-        if constraints.is_extensible() {
-            Ok(Box::new(
-                move |input: BitIn<'a>| -> IResult<BitIn<'a>, Vec<bool>> {
-                    let (input, is_extended) = read_bit(input)?;
-                    let (input, length_det) = size_length_det(is_extended, &constraints, input)?;
-                    n_times(input, read_bit, length_det)
-                },
-            ))
-        } else {
-            Ok(Box::new(move |input| {
-                let (input, length_det) = size_length_det(false, &constraints, input)?;
-                n_times(input, read_bit, length_det)
-            }))
-        }
-    }
-
-    fn decode_character_string(
-        char_string: asnr_grammar::types::CharacterString,
-    ) -> Result<Box<dyn Fn(BitIn<'a>) -> IResult<BitIn<'a>, String>>, DecodingError<BitIn<'a>>>
-    {
-        let mut range_constraints = PerVisibleRangeConstraints::default_unsigned();
-        let mut permitted_alphabet = PerVisibleAlphabetConstraints::default_for(char_string.r#type);
-        for c in &char_string.constraints {
-<<<<<<< HEAD
-            range_constraints += c.try_into()?;
-=======
-            range_constraints +=
-                c.try_into()
-                    .map_err(|e: DecodingError<AsBytesDummy>| DecodingError {
-                        input: None,
-                        details: e.details,
-                        kind: e.kind,
-                    })?;
->>>>>>> 5cf67523
-            PerVisibleAlphabetConstraints::try_new(c, char_string.r#type)?
-                .map(|mut p| permitted_alphabet += &mut p);
-        }
-        permitted_alphabet.finalize();
-        if range_constraints.is_extensible() {
-            Ok(Box::new(
-                move |input: BitIn<'a>| -> IResult<BitIn<'a>, String> {
-                    let (input, is_extended) = if permitted_alphabet.is_known_multiplier_string() {
-                        read_bit(input)?
-                    } else {
-                        (input, true)
-                    };
-                    let (input, length_det) =
-                        size_length_det(is_extended, &range_constraints, input)?;
-                    decode_sized_string(&permitted_alphabet, length_det, input)
-<<<<<<< HEAD
-=======
-                },
-            ))
-        } else {
-            Ok(Box::new(move |input| {
-                let (input, length_det) = size_length_det(false, &range_constraints, input)?;
-                decode_sized_string(&permitted_alphabet, length_det, input)
-            }))
-        }
-    }
-
-    fn decode_octet_string(
-        octet_string: asnr_grammar::types::OctetString,
-    ) -> Result<Box<dyn Fn(BitIn<'a>) -> IResult<BitIn<'a>, Vec<u8>>>, DecodingError<BitIn<'a>>>
-    {
-        let mut range_constraints = PerVisibleRangeConstraints::default_unsigned();
-        for c in &octet_string.constraints {
-            range_constraints +=
-                c.try_into()
-                    .map_err(|e: DecodingError<AsBytesDummy>| DecodingError {
-                        input: None,
-                        details: e.details,
-                        kind: e.kind,
-                    })?;
-        }
-        if range_constraints.is_extensible() {
-            Ok(Box::new(
-                move |input: BitIn<'a>| -> IResult<BitIn<'a>, Vec<u8>> {
-                    let (input, is_extended) = read_bit(input)?;
-                    let (mut input, length_det) =
-                        size_length_det(is_extended, &range_constraints, input)?;
-                    bitslice_to_bytes(length_det, input)
->>>>>>> 5cf67523
-                },
-            ))
-        } else {
-            Ok(Box::new(move |input| {
-                let (input, length_det) = size_length_det(false, &range_constraints, input)?;
-<<<<<<< HEAD
-                decode_sized_string(&permitted_alphabet, length_det, input)
-            }))
-        }
-    }
-
-    fn decode_octet_string(
-        octet_string: asnr_grammar::types::OctetString,
-    ) -> Result<Box<dyn Fn(BitIn<'a>) -> IResult<BitIn<'a>, Vec<u8>>>, DecodingError<BitIn<'a>>>
-    {
-        let range_constraints =
-            per_visible_range_constraints(false, &octet_string.constraints)?;
-        if range_constraints.is_extensible() {
-            Ok(Box::new(
-                move |input: BitIn<'a>| -> IResult<BitIn<'a>, Vec<u8>> {
-                    let (input, is_extended) = read_bit(input)?;
-                    let (input, length_det) =
-                        size_length_det(is_extended, &range_constraints, input)?;
-                    bitslice_to_bytes(length_det, input)
-                },
-            ))
-        } else {
-            Ok(Box::new(move |input| {
-                let (input, length_det) = size_length_det(false, &range_constraints, input)?;
-=======
->>>>>>> 5cf67523
-                bitslice_to_bytes(length_det, input)
-            }))
-        }
-    }
-
-    fn decode_sequence<T: DecodeMember<'a, BitIn<'a>> + Default>(
-        sequence: SequenceOrSet,
-    ) -> Result<Box<dyn Fn(BitIn<'a>) -> IResult<BitIn, T>>, DecodingError<BitIn<'a>>> {
-        if let Some(extension_index) = sequence.extensible {
-            Ok(Box::new(move |input| {
-                let (input, is_extended) = read_bit(input)?;
-                let (mut input, mut instance) = decode_unextended_sequence::<T>(&sequence, input)?;
-                input = if is_extended {
-                    let (mut input, length) = decode_normally_small_number(input)?;
-                    let mut extension_presence = vec![];
-                    for _ in 0..length {
-                        let parsed = read_bit(input)?;
-                        input = parsed.0;
-                        extension_presence.push(parsed.1);
-                    }
-                    for (index, present) in extension_presence.iter().enumerate() {
-                        if *present {
-                            let (mut inner_input, length_det) = decode_length_determinant(input)?;
-                            match length_det {
-                                LengthDeterminant::Content(ext_length) => {
-                                    (input, inner_input) =
-                                        take(usize::try_from(8 * ext_length).map_err(|_| {
-                                            DecodingError {
-                                                details: "Failed to cast to usize.".into(),
-                                                input: Some(input),
-                                                kind: DecodingErrorType::GenericParsingError,
-                                            }
-                                        })?)(inner_input)?;
-                                    let _ = instance.decode_member_at_index::<Uper>(
-                                        index + extension_index,
-                                        inner_input,
-                                    )?;
-                                }
-                                LengthDeterminant::ContentFragment(_) => {
-                                    todo!()
-                                }
-                            }
-                        }
-                    }
-                    input
-                } else {
-                    input
-                };
-                Ok((input, instance))
-            }))
-        } else {
-            Ok(Box::new(move |input| {
-                decode_unextended_sequence(&sequence, input)
-            }))
-        }
-    }
-
-    fn decode_sequence_of<T: Decode<'a, BitIn<'a>> + 'a>(
-        sequence_of: asnr_grammar::types::SequenceOf,
-        member_decoder: fn(BitIn<'a>) -> IResult<BitIn<'a>, T>,
-    ) -> Result<Box<dyn Fn(BitIn<'a>) -> IResult<BitIn<'a>, Vec<T>> + 'a>, DecodingError<BitIn<'a>>>
-    {
-<<<<<<< HEAD
-        let mut constraints = per_visible_range_constraints(false, &sequence_of.constraints)?;
-=======
-        let mut constraints = PerVisibleRangeConstraints::default();
-        for c in &sequence_of.constraints {
-            constraints += c
-                .try_into()
-                .map_err(|e: DecodingError<[u8; 0]>| DecodingError {
-                    input: None,
-                    details: e.details,
-                    kind: e.kind,
-                })?
-        }
-        constraints.as_unsigned_constraint();
->>>>>>> 5cf67523
-        if constraints.is_extensible() {
-            Ok(Box::new(
-                move |input: BitIn<'a>| -> IResult<BitIn<'a>, Vec<T>> {
-                    let (input, is_extended) = read_bit(input)?;
-                    let (input, length_det) = size_length_det(is_extended, &constraints, input)?;
-                    n_times(input, member_decoder, length_det)
-                },
-            ))
-        } else {
-            Ok(Box::new(
-                move |input: BitIn<'a>| -> IResult<BitIn<'a>, Vec<T>> {
-                    let (input, length_det) = size_length_det(false, &constraints, input)?;
-                    n_times(input, member_decoder, length_det)
-                },
-            ))
-        }
-    }
-
-    fn decode_unknown_extension(input: BitIn<'a>) -> IResult<BitIn<'a>, Vec<u8>> {
-        bitslice_to_bytes(input.len() / 8, input)
-    }
-}
-
-fn bitslice_to_bytes(
-    length_det: usize,
-    mut input: BSlice<'_, u8, Msb0>,
-) -> Result<(BSlice<'_, u8, Msb0>, Vec<u8>), DecodingError<BSlice<'_, u8, Msb0>>> {
-    let mut bytes = vec![];
-    for _ in 0..length_det {
-        let (new_input, byte) = map(take(8_usize), |bits: BitIn| bits.load_be::<u8>())(input)?;
-        input = new_input;
-        bytes.push(byte);
-    }
-    Ok((input, bytes))
-}
-
-fn size_length_det<'a>(
-    is_extended: bool,
-    constraints: &PerVisibleRangeConstraints,
-    input: BitIn<'a>,
-) -> IResult<BitIn<'a>, usize> {
-    if constraints
-        .range_width()?
-        .map(|w| (w <= 65536).then(|| w))
-        .flatten()
-        .is_some()
-        && !is_extended
-    {
-        decode_unextensible_int::<usize>(&*constraints, input)
-    } else {
-        match decode_length_determinant(input)? {
-            (input, LengthDeterminant::Content(len)) => Ok((input, len)),
-            _ => Err(DecodingError {
-                input: Some(input),
-                details: "Size counts larger than 65536 items are not supported yet!".into(),
-                kind: DecodingErrorType::Unsupported,
-            }),
-        }
-    }
-}
-
-fn decode_unextended_sequence<'a, T: DecodeMember<'a, BitIn<'a>> + Default>(
-    sequence: &SequenceOrSet,
-    mut input: BitIn<'a>,
-) -> IResult<BitIn<'a>, T> {
-    let mut member_presence = vec![];
-    for (_, m) in sequence
-        .members
-        .iter()
-        .enumerate()
-        .filter(|(i, _)| sequence.extensible.map_or(true, |x| i < &x))
-    {
-        if m.is_optional {
-            let parsed = read_bit(input)?;
-            input = parsed.0;
-            member_presence.push(parsed.1);
-        } else {
-            member_presence.push(true)
-        }
-    }
-    let mut instance = T::default();
-    for (index, present) in member_presence.iter().enumerate() {
-        if *present {
-            input = instance.decode_member_at_index::<Uper>(index, input)?;
-        }
-    }
-    Ok((input, instance))
-}
-
-fn decode_enum_index_into<'a, O: TryFrom<i128>>(
-    bit_length: usize,
-    input: BitIn<'a>,
-) -> IResult<BitIn<'a>, O> {
-    let (input, i) = read_int::<i128>(bit_length)(input)?;
-    let index = O::try_from(i).map_err(|_| DecodingError {
-        input: Some(input),
-        details: "Failed to convert index to generic integer type.".into(),
-        kind: DecodingErrorType::GenericParsingError,
-    })?;
-    Ok((input, index))
-}
-
-fn decode_choice_index_into<'a, O: DecoderForIndex<'a, BitIn<'a>>>(
-    bit_length: usize,
-    input: BitIn<'a>,
-) -> IResult<BitIn<'a>, O> {
-    let (input, index) = read_int::<i128>(bit_length)(input)?;
-    O::decoder_for_index::<Uper>(index).map_err(|_| {
-        nom::Err::Error(Error {
-            input,
-            code: nom::error::ErrorKind::OneOf,
-        })
-    })?(input)
-}
-
-fn decode_unextensible_int<'a, O>(
-    constraints: &PerVisibleRangeConstraints,
-    input: BitIn<'a>,
-) -> IResult<BitIn<'a>, O>
-where
-    O: num::Integer + num::FromPrimitive + Copy,
-{
-    if let (Some(bit_length), Some(min)) = (constraints.bit_length(), constraints.min::<i128>()) {
-        let (input, i) = read_int::<i128>(bit_length)(input)?;
-        Ok((
-            input,
-            O::from_i128(i + min).ok_or(DecodingError {
-                details: "Failed to wrap in original integer type.".into(),
-                input: None,
-                kind: DecodingErrorType::GenericParsingError,
-            })?,
-        ))
-    } else {
-        decode_varlength_integer(input, constraints.min())
-    }
-}
-
-fn decode_sized_string<'a>(
-    permitted_alphabet: &PerVisibleAlphabetConstraints,
-    length_det: usize,
-    input: BitIn<'a>,
-) -> IResult<BitIn<'a>, String> {
-    let bit_size = permitted_alphabet.bit_length();
-    if bit_size == 0 {
-        return decode_sized_string(
-            &permitted_alphabet.fall_back_to_standard_charset(),
-            length_det,
-            input,
-        );
-    }
-    let (input, mut buffer) =
-        take(
-            usize::try_from(bit_size * length_det).map_err(|_| DecodingError {
-                details: "Failed to cast to usize.".into(),
-                input: Some(input),
-                kind: DecodingErrorType::GenericParsingError,
-            })?,
-        )(input)?;
-    if permitted_alphabet.is_known_multiplier_string() {
-        let mut char_vec = vec![];
-        while let Ok((new_buffer, i)) = read_int::<usize>(bit_size)(buffer) {
-<<<<<<< HEAD
-            char_vec.push(permitted_alphabet.get_char_by_index(i)?);
-=======
-            char_vec.push(permitted_alphabet.get_char_by_index(i).map_err(
-                |e: DecodingError<[u8; 0]>| DecodingError {
-                    input: None,
-                    details: e.details,
-                    kind: e.kind,
-                },
-            )?);
->>>>>>> 5cf67523
-            buffer = new_buffer;
-        }
-        Ok((input, char_vec.into_iter().collect()))
-    } else {
-        Ok((
-            input,
-            String::from_utf8_lossy(buffer.as_bytes()).into_owned(),
-        ))
-    }
-}
-
-fn decode_varlength_integer<O: num::Integer + num::FromPrimitive + Copy>(
-    input: BitIn,
-    min: Option<O>,
-) -> IResult<BitIn, O> {
-    let (input, length_det) = decode_length_determinant(input)?;
-    match length_det {
-        LengthDeterminant::Content(size) => {
-            let (input, buffer) = take(usize::try_from(8 * size).map_err(|_| DecodingError {
-                details: "Failed to cast to usize.".into(),
-                input: Some(input),
-                kind: DecodingErrorType::GenericParsingError,
-            })?)(input)?;
-            match (min, size) {
-                (Some(m), s) => Ok((
-                    input,
-                    integer_from_bits::<O>(buffer, s, false).map(|i| i + m)?,
-                )),
-                (_, s) => Ok((input, integer_from_bits::<O>(buffer, s, true)?)),
-            }
-        }
-        LengthDeterminant::ContentFragment(_size) => Err(DecodingError {
-            input: Some(input),
-            details: "Variable-length integers larger than 65536 bytes are not supported yet!"
-                .into(),
-            kind: DecodingErrorType::Unsupported,
-        }),
-    }
-}
-
-fn decode_normally_small_number(input: BitIn) -> IResult<BitIn, usize> {
-    let (input, over_63) = read_bit(input)?;
-    if over_63 {
-        let (input, length_det) = decode_length_determinant(input)?;
-        if let LengthDeterminant::Content(i) = length_det {
-            Ok((input, i))
-        } else {
-            Err(DecodingError {
-                input: Some(input),
-                details: "Normally-small numbers larger than 63 are not supported yet!".into(),
-                kind: DecodingErrorType::Unsupported,
-            })
-        }
-    } else {
-        read_int::<usize>(6)(input)
-    }
-}
-
-fn decode_length_determinant(input: BitIn) -> IResult<BitIn, LengthDeterminant> {
-    let (input, longer_than_127) = read_bit(input)?;
-    if longer_than_127 {
-        let (input, longer_than_15999) = read_bit(input)?;
-        if longer_than_15999 {
-            let (input, size_factor) = read_int::<usize>(6)(input)?;
-            //TODO: Check that size factor is in range 1..=4
-            return Ok((
-                input,
-                LengthDeterminant::ContentFragment(16384 * size_factor),
-            ));
-        }
-        let (input, size) = read_int::<usize>(14)(input)?;
-        return Ok((input, LengthDeterminant::Content(size)));
-    }
-    let (input, size) = read_int::<usize>(7)(input)?;
-    Ok((input, LengthDeterminant::Content(size)))
-}
-
-fn read_bit(input: BitIn) -> IResult<BitIn, bool> {
-    let (input, bool_buffer) = take(1u8)(input)?;
-    Ok((input, bool_buffer[0]))
-}
-
-fn read_int<O>(bits: usize) -> impl FnMut(BitIn) -> IResult<BitIn, O>
-where
-    O: Integer + FromPrimitive,
-{
-    move |input| {
-        let (input, int_buffer) = take(bits)(input)?;
-        Ok((
-            input,
-            O::from_u64(bits_to_int(int_buffer)).ok_or(DecodingError {
-                details: "Failed to convert index to generic integer type.".into(),
-                input: Some(input),
-                kind: DecodingErrorType::GenericParsingError,
-            })?,
-        ))
-    }
-}
-
-fn n_times<'a, T>(
-    input: BitIn<'a>,
-    parser: fn(BitIn<'a>) -> IResult<BitIn<'a>, T>,
-    n: usize,
-) -> IResult<BitIn<'a>, Vec<T>> {
-    let mut vector = vec![];
-    let mut input = input;
-    for _ in 0..n {
-        let (new_input, item) = parser(input)?;
-        vector.push(item);
-        input = new_input;
-    }
-    Ok((input, vector))
-}
-
-fn bits_to_int(input: BitIn) -> u64 {
-    let mut int = 0;
-    for bit in input.0 {
-        int = int << 1;
-        if bit == true {
-            int += 1;
-        }
-    }
-    return int;
-}
-
-macro_rules! int_from_bytes {
-    ($input:ident,$int_type:ident,$from_int_type:ident,$byte_length:literal) => {
-        I::$from_int_type($input.load_be::<$int_type>()).ok_or(DecodingError {
-            details: "Error parsing integer buffer.".into(),
-            kind: DecodingErrorType::GenericParsingError,
-            input: Some($input),
-        })
-    };
-}
-
-fn integer_from_bits<I: num::Integer + num::FromPrimitive>(
-    input: BitIn,
-    byte_length: usize,
-    signed: bool,
-) -> Result<I, DecodingError<BitIn>> {
-    if signed {
-        match byte_length {
-            s if s == 1 => int_from_bytes!(input, i8, from_i8, 1),
-            s if s <= 2 => int_from_bytes!(input, i16, from_i16, 2),
-            s if s <= 4 => int_from_bytes!(input, i32, from_i32, 4),
-            s if s <= 8 => int_from_bytes!(input, i64, from_i64, 8),
-            s if s <= 16 => int_from_bytes!(input, i128, from_i128, 16),
-            _ => Err(DecodingError {
-                details: "ASNR currently does not support integers longer than 128 bits.".into(),
-                kind: DecodingErrorType::Unsupported,
-                input: Some(input),
-            }),
-        }
-    } else {
-        match byte_length {
-            s if s == 1 => int_from_bytes!(input, u8, from_u8, 1),
-            s if s <= 2 => int_from_bytes!(input, u16, from_u16, 2),
-            s if s <= 4 => int_from_bytes!(input, u32, from_u32, 4),
-            s if s <= 8 => int_from_bytes!(input, u64, from_u64, 8),
-            s if s <= 16 => int_from_bytes!(input, u128, from_u128, 16),
-            _ => Err(DecodingError {
-                details: "ASNR currently does not support integers longer than 128 bits.".into(),
-                kind: DecodingErrorType::Unsupported,
-                input: Some(input),
-            }),
-        }
-    }
-}
-
-#[cfg(test)]
-mod tests {
-    use asnr_compiler_derive::asn1_internal_tests;
-
-    use alloc::{format, vec};
-    use bitvec::prelude::*;
-    use bitvec_nom::BSlice;
-    use core::fmt::Debug;
-
-    use crate::uper::decoder::*;
-    use asnr_grammar::{constraints::*, types::Integer, *};
-
-    #[test]
-    fn bit_to_int() {
-        let bits = bits![u8, Msb0; 1, 0, 1];
-        assert_eq!(5u64, bits_to_int(BSlice::from(bits)))
-    }
-
-    #[test]
-    fn decodes_varlength_integer() {
-        assert_eq!(
-            decode_varlength_integer::<i128>(
-                BSlice::from(bits![u8, Msb0; 0,0,0,0,0,0,1,0,0,0,0,1,0,0,0,0,0,0,0,0,0,0,0,0]),
-                None
-            )
-            .unwrap()
-            .1,
-            4096
-        );
-        assert_eq!(
-            decode_varlength_integer::<i128>(
-                BSlice::from(bits![u8, Msb0; 0,0,0,0,0,0,0,1,0,1,1,1,1,1,1,1]),
-                None
-            )
-            .unwrap()
-            .1,
-            127
-        );
-        assert_eq!(
-            decode_varlength_integer::<i128>(
-                BSlice::from(bits![u8, Msb0; 0,0,0,0,0,0,0,1,1,0,0,0,0,0,0,0]),
-                None
-            )
-            .unwrap()
-            .1,
-            -128
-        );
-        assert_eq!(
-            decode_varlength_integer::<i128>(
-                BSlice::from(bits![u8, Msb0; 0,0,0,0,0,0,1,0,0,0,0,0,0,0,0,0,1,0,0,0,0,0,0,0]),
-                None
-            )
-            .unwrap()
-            .1,
-            128
-        );
-        assert_eq!(
-            decode_varlength_integer::<i128>(
-                BSlice::from(bits![u8, Msb0; 0,0,0,0,0,0,1,0,0,0,0,1,0,0,0,0,0,0,0,0,0,0,0,1]),
-                Some(-1)
-            )
-            .unwrap()
-            .1,
-            4096
-        );
-        assert_eq!(
-            decode_varlength_integer::<i128>(
-                BSlice::from(bits![u8, Msb0; 0,0,0,0,0,0,0,1,0,1,1,1,1,1,1,0]),
-                Some(1)
-            )
-            .unwrap()
-            .1,
-            127
-        );
-        assert_eq!(
-            decode_varlength_integer::<i128>(
-                BSlice::from(bits![u8, Msb0; 0,0,0,0,0,0,0,1,1,0,0,0,0,0,0,0]),
-                Some(0)
-            )
-            .unwrap()
-            .1,
-            128
-        );
-    }
-
-    #[test]
-    fn decodes_constrained_int() {
-        let mut decoder = Uper::decode_integer::<i128>(Integer {
-            distinguished_values: None,
-            constraints: vec![Constraint::SubtypeConstraint(ElementSet {
-                set: ElementOrSetOperation::Element(SubtypeElement::ValueRange {
-                    min: Some(ASN1Value::Integer(3)),
-                    max: Some(ASN1Value::Integer(6)),
-                    extensible: false,
-                }),
-                extensible: false,
-            })],
-        })
-        .unwrap();
-        assert_eq!(
-            decoder(BSlice::from(bits![static u8, Msb0; 0,0]))
-                .unwrap()
-                .1,
-            3
-        );
-        assert_eq!(
-            decoder(BSlice::from(bits![static u8, Msb0; 0,1]))
-                .unwrap()
-                .1,
-            4
-        );
-        assert_eq!(
-            decoder(BSlice::from(bits![static u8, Msb0; 1,0]))
-                .unwrap()
-                .1,
-            5
-        );
-        assert_eq!(
-            decoder(BSlice::from(bits![static u8, Msb0; 1,1]))
-                .unwrap()
-                .1,
-            6
-        );
-        decoder = Uper::decode_integer::<i128>(Integer {
-            distinguished_values: None,
-            constraints: vec![Constraint::SubtypeConstraint(ElementSet {
-                set: ElementOrSetOperation::Element(SubtypeElement::ValueRange {
-                    min: Some(ASN1Value::Integer(4000)),
-                    max: Some(ASN1Value::Integer(4254)),
-                    extensible: false,
-                }),
-                extensible: false,
-            })],
-        })
-        .unwrap();
-        assert_eq!(
-            decoder(BSlice::from(bits![static u8, Msb0; 0,0,0,0,0,0,1,0]))
-                .unwrap()
-                .1,
-            4002
-        );
-        assert_eq!(
-            decoder(BSlice::from(bits![static u8, Msb0; 0,0,0,0,0,1,1,0]))
-                .unwrap()
-                .1,
-            4006
-        );
-        decoder = Uper::decode_integer::<i128>(Integer {
-            distinguished_values: None,
-            constraints: vec![Constraint::SubtypeConstraint(ElementSet {
-                set: ElementOrSetOperation::Element(SubtypeElement::ValueRange {
-                    min: Some(ASN1Value::Integer(1)),
-                    max: Some(ASN1Value::Integer(65538)),
-                    extensible: false,
-                }),
-                extensible: false,
-            })],
-        })
-        .unwrap();
-        assert_eq!(
-            decoder(BSlice::from(
-                bits![static u8, Msb0; 1,0,0,0,0,0,0,0,0,0,0,0,0,0,0,0,1]
-            ))
-            .unwrap()
-            .1,
-            65538
-        );
-    }
-
-    #[test]
-    fn decodes_extended_integer() {
-        asn1_internal_tests!("TestInt ::= INTEGER (3..6,...)");
-
-        let decoder = TestInt::decoder::<Uper>().unwrap();
-
-        assert_eq!(
-            decoder(BSlice::from(bits![static u8, Msb0; 0,0,1]))
-                .unwrap()
-                .1
-                 .0,
-            4
-        );
-        assert_eq!(
-            decoder(BSlice::from(
-                bits![static u8, Msb0; 1, 0,0,0,0,0,0,0,1, 0,0,0,0,0,1,1,1]
-            ))
-            .unwrap()
-            .1
-             .0,
-            7
-        );
-    }
-
-    #[test]
-    fn decodes_enum() {
-        asn1_internal_tests!("TestEnum ::= ENUMERATED { One, Two, Three }");
-
-        let decoder = TestEnum::decoder::<Uper>().unwrap();
-        assert_eq!(
-            decoder(BSlice::from(bits![static u8, Msb0; 0,0]))
-                .unwrap()
-                .1,
-            TestEnum::One
-        );
-        assert_eq!(
-            decoder(BSlice::from(bits![static u8, Msb0; 0,1]))
-                .unwrap()
-                .1,
-            TestEnum::Two
-        );
-        assert_eq!(
-            decoder(BSlice::from(bits![static u8, Msb0; 1,0]))
-                .unwrap()
-                .1,
-            TestEnum::Three
-        );
-    }
-
-    #[test]
-    fn decodes_extended_enum() {
-        asn1_internal_tests!("TestEnumExt ::= ENUMERATED { One, ..., Three }");
-        let decoder = TestEnumExt::decoder::<Uper>().unwrap();
-        assert_eq!(
-            decoder(BSlice::from(bits![static u8, Msb0; 0,0,0]))
-                .unwrap()
-                .1,
-            TestEnumExt::One
-        );
-        assert_eq!(
-            decoder(BSlice::from(bits![static u8, Msb0; 1,0,0,0,0,0,0,0]))
-                .unwrap()
-                .1,
-            TestEnumExt::Three
-        );
-        assert_eq!(
-            decoder(BSlice::from(bits![static u8, Msb0; 1,0,0,0,0,0,1,1]))
-                .unwrap()
-                .1,
-            TestEnumExt::UnknownExtension
-        );
-    }
-
-    #[test]
-    fn decodes_unextended_sequence() {
-        asn1_internal_tests!(
-            "TestSequence ::= SEQUENCE
-        {item-code INTEGER (0..254),
-        item-name IA5String (SIZE (3..10))OPTIONAL,
-        urgency ENUMERATED
-        {normal, high} DEFAULT normal }"
-        );
-
-        assert_eq!(
-            TestSequence::decode::<Uper>(BSlice::from(bits![static u8, Msb0; 
-              1,0,
-              0,0,0,1,1,0,1,1,
-              0,1,1,
-              1,0,1,0,0,1,1,
-              1,0,0,1,0,0,0,
-              1,0,0,0,1,0,1,
-              1,0,1,0,0,1,0,
-              1,0,1,0,0,1,0,
-              1,0,1,1,0,0,1]))
-            .unwrap()
-            .1,
-            TestSequence {
-<<<<<<< HEAD
-                item_code: TestSequence_item_code(27),
-                item_name: Some(TestSequence_item_name("SHERRY".into())),
-=======
-                item_code: InnerTestSequenceItemcode(27),
-                item_name: Some(InnerTestSequenceItemname("SHERRY".into())),
->>>>>>> 5cf67523
-                urgency: None
-            }
-        );
-    }
-
-    #[test]
-    fn decodes_extened_sequence() {
-        asn1_internal_tests!(
-            "TestSequence ::= SEQUENCE
-      {item-code INTEGER (0..254),
-      item-name IA5String (SIZE (3..10))OPTIONAL,
-      ...,
-      urgency ENUMERATED {normal, high} DEFAULT normal }"
-        );
-
-        assert_eq!(
-            TestSequence::decode::<Uper>(BSlice::from(bits![static u8, Msb0; 
-            1,
-            1,
-            0,0,0,1,1,0,1,1,
-            0,1,1,
-            1,0,1,0,0,1,1,
-            1,0,0,1,0,0,0,
-            1,0,0,0,1,0,1,
-            1,0,1,0,0,1,0,
-            1,0,1,0,0,1,0,
-            1,0,1,1,0,0,1,
-            0,0,0,0,0,0,1,
-            1,
-            0,0,0,0,0,0,0,1,
-            1,0,0,0,0,0,0,0]))
-            .unwrap()
-            .1,
-            TestSequence {
-<<<<<<< HEAD
-                item_code: TestSequence_item_code(27),
-                item_name: Some(TestSequence_item_name("SHERRY".into())),
-                urgency: Some(TestSequence_urgency::high),
-=======
-                item_code: InnerTestSequenceItemcode(27),
-                item_name: Some(InnerTestSequenceItemname("SHERRY".into())),
-                urgency: Some(InnerTestSequenceUrgency::High),
->>>>>>> 5cf67523
-            }
-        );
-    }
-
-    #[test]
-    fn decodes_extended_choice() {
-        asn1_internal_tests!(
-            "Choice-example ::= CHOICE {normal NULL, high NULL, ..., medium NULL }"
-        );
-        assert_eq!(
-<<<<<<< HEAD
-            Choice_example::decode::<Uper>(BSlice::from(bits![static u8, Msb0; 0,0]))
-                .unwrap()
-                .1,
-            Choice_example::normal(Choice_example_normal)
-        );
-        assert_eq!(
-            Choice_example::decode::<Uper>(BSlice::from(
-=======
-            ChoiceExample::decode::<Uper>(BSlice::from(bits![static u8, Msb0; 0,0]))
-                .unwrap()
-                .1,
-            ChoiceExample::Normal(InnerChoiceExampleNormal)
-        );
-        assert_eq!(
-            ChoiceExample::decode::<Uper>(BSlice::from(
->>>>>>> 5cf67523
-                bits![static u8, Msb0; 1,0,0,0,0,0,0,0,0,0,0,0,0,0,0,1,0,0,0,0,0,0,0,0]
-            ))
-            .unwrap()
-            .1,
-<<<<<<< HEAD
-            Choice_example::medium(Choice_example_medium)
-=======
-            ChoiceExample::Medium(InnerChoiceExampleMedium)
->>>>>>> 5cf67523
-        )
-    }
-
-    #[test]
-    fn decodes_fixed_size_bit_string() {
-        asn1_internal_tests!("BitStringExample ::= BIT STRING (8)");
-        assert_eq!(
-            BitStringExample::decode::<Uper>(BSlice::from(bits![static u8, Msb0; 0,0,1,0,1,1,0,0]))
-                .unwrap()
-                .1,
-            BitStringExample(vec![false, false, true, false, true, true, false, false])
-        );
-    }
-
-    #[test]
-    fn decodes_constrained_bit_string() {
-        asn1_internal_tests!("BitStringExample ::= BIT STRING (4..8)");
-        assert_eq!(
-            BitStringExample::decode::<Uper>(BSlice::from(bits![static u8, Msb0; 0,0,1,0,0,1,0,1]))
-                .unwrap()
-                .1,
-            BitStringExample(vec![false, false, true, false, true])
-        );
-    }
-
-    #[test]
-    fn decodes_semi_constrained_bit_string() {
-        asn1_internal_tests!("BitStringExample ::= BIT STRING (4..MAX)");
-        assert_eq!(
-            BitStringExample::decode::<Uper>(BSlice::from(
-                bits![static u8, Msb0; 0,0,0,0,0,1,0,1, 0,0,1,0,1]
-            ))
-            .unwrap()
-            .1,
-            BitStringExample(vec![false, false, true, false, true])
-        );
-    }
-
-    #[test]
-    fn decodes_deceptive_min_bit_string() {
-        asn1_internal_tests!("BitStringExample ::= BIT STRING (MIN..3)");
-        assert_eq!(
-            BitStringExample::decode::<Uper>(BSlice::from(bits![static u8, Msb0; 0, 1, 1]))
-                .unwrap()
-                .1,
-            BitStringExample(vec![true])
-        );
-    }
-
-    #[test]
-    fn decodes_unconstrained_bit_string() {
-        asn1_internal_tests!("BitStringExample ::= BIT STRING");
-        assert_eq!(
-            BitStringExample::decode::<Uper>(BSlice::from(
-                bits![static u8, Msb0; 0,0,0,0,0,1,0,1, 0,0,1,0,1]
-            ))
-            .unwrap()
-            .1,
-            BitStringExample(vec![false, false, true, false, true])
-        );
-    }
-
-    #[test]
-    fn decodes_extended_fixed_size_bit_string() {
-        asn1_internal_tests!("BitStringExample ::= BIT STRING (8,...)");
-        assert_eq!(
-            BitStringExample::decode::<Uper>(BSlice::from(
-                bits![static u8, Msb0; 0,0,0,1,0,1,1,0,0]
-            ))
-            .unwrap()
-            .1,
-            BitStringExample(vec![false, false, true, false, true, true, false, false])
-        );
-        assert_eq!(
-            BitStringExample::decode::<Uper>(BSlice::from(
-                bits![static u8, Msb0; 1, 0,0,0,0,0,0,0,1, 0]
-            ))
-            .unwrap()
-            .1,
-            BitStringExample(vec![false])
-        );
-    }
-
-    #[test]
-    fn decodes_extended_constrained_bit_string() {
-        asn1_internal_tests!("BitStringExample ::= BIT STRING (4..8,...)");
-        assert_eq!(
-            BitStringExample::decode::<Uper>(BSlice::from(
-                bits![static u8, Msb0; 0,0,0,1,0,0,1,0,1]
-            ))
-            .unwrap()
-            .1,
-            BitStringExample(vec![false, false, true, false, true])
-        );
-        assert_eq!(
-            BitStringExample::decode::<Uper>(BSlice::from(
-                bits![static u8, Msb0; 1,0,0,0,0,0,0,0,1,0]
-            ))
-            .unwrap()
-            .1,
-            BitStringExample(vec![false])
-        );
-    }
-
-    #[test]
-    fn decodes_extended_semi_constrained_bit_string() {
-        asn1_internal_tests!("BitStringExample ::= BIT STRING (4..MAX,...)");
-        assert_eq!(
-            BitStringExample::decode::<Uper>(BSlice::from(
-                bits![static u8, Msb0; 0, 0,0,0,0,0,1,0,1, 0,0,1,0,1]
-            ))
-            .unwrap()
-            .1,
-            BitStringExample(vec![false, false, true, false, true])
-        );
-        assert_eq!(
-            BitStringExample::decode::<Uper>(BSlice::from(
-                bits![static u8, Msb0; 1,0,0,0,0,0,0,0,1,0]
-            ))
-            .unwrap()
-            .1,
-            BitStringExample(vec![false])
-        );
-    }
-
-    #[test]
-    fn decodes_range_size_character_string() {
-        asn1_internal_tests!("NumericStringExample ::= NumericString (SIZE(1..16))");
-
-        assert_eq!(
-            NumericStringExample::decode::<Uper>(BSlice::from(
-                bits![static u8, Msb0; 0,0,1,1, 0,0,1,0, 1,0,0,0, 0,0,0,1, 0,0,1,1]
-            ))
-            .unwrap()
-            .1,
-            NumericStringExample("1702".into())
-        );
-    }
-
-    #[test]
-    fn decodes_range_size_character_string_with_alphabet_constraint() {
-        asn1_internal_tests!(
-            r#"NumericStringExample ::= NumericString (SIZE(1..16) INTERSECTION FROM("0123"))"#
-        );
-
-        assert_eq!(
-            NumericStringExample::decode::<Uper>(BSlice::from(
-                bits![static u8, Msb0; 0,0,1,1, 0,0, 1,0, 1,1, 0,1]
-            ))
-            .unwrap()
-            .1,
-            NumericStringExample("0231".into())
-        );
-    }
-
-    #[test]
-    fn decodes_fixed_size_character_string_with_alphabet_constraint() {
-        asn1_internal_tests!(r#"Digit ::= UTF8String (SIZE(1) INTERSECTION FROM("0123456789"))"#);
-
-        assert_eq!(
-            Digit::decode::<Uper>(BSlice::from(bits![static u8, Msb0; 1,0,0,0]))
-                .unwrap()
-                .1,
-            Digit("8".into())
-        );
-    }
-
-    #[test]
-    fn decodes_unconstrained_character_string_with_alphabet_constraint() {
-        asn1_internal_tests!(r#"Greeting ::= UTF8String (FROM("HELO"))"#);
-
-        assert_eq!(
-            Greeting::decode::<Uper>(BSlice::from(
-                bits![static u8, Msb0; 0,0,0,0,0,1,0,1, 0,1, 0,0, 1,0, 1,0, 1,1]
-            ))
-            .unwrap()
-            .1,
-            Greeting("HELLO".into())
-        );
-    }
-
-    #[test]
-    fn decodes_unconstrained_variable_size_character_string() {
-        asn1_internal_tests!(r#"Greeting ::= GraphicString"#);
-        assert_eq!(
-            Greeting::decode::<Uper>(BSlice::from(bits![static u8, Msb0;
-            0,0,0,0,0,1,0,0,
-            1,1,1,1,0,0,0,0,
-            1,0,0,1,1,1,1,1,
-            1,0,0,1,0,0,1,0,
-            1,0,0,1,0,1,1,0,
-            ]))
-            .unwrap()
-            .1,
-            Greeting("💖".into())
-        );
-    }
-
-    #[test]
-    fn decodes_extended_variable_size_character_string() {
-        asn1_internal_tests!(r#"Greeting ::= GraphicString (SIZE(1..29876,...))"#);
-        assert_eq!(
-            Greeting::decode::<Uper>(BSlice::from(bits![static u8, Msb0;
-            0,0,0,0,0,1,0,0,
-            1,1,1,1,0,0,0,0,
-            1,0,0,1,1,1,1,1,
-            1,0,0,1,0,0,1,0,
-            1,0,0,1,0,1,1,0,
-            ]))
-            .unwrap()
-            .1,
-            Greeting("💖".into())
-        );
-    }
-
-    #[test]
-    fn decodes_sequence_of_with_definite_size() {
-<<<<<<< HEAD
-        asn1_internal_tests!(r#"Sequence-of ::= SEQUENCE (SIZE(3)) OF INTEGER(1..3)"#);
-        assert_eq!(
-            Sequence_of::decode::<Uper>(BSlice::from(bits![static u8, Msb0; 0,0,0,1,1,0]))
-                .unwrap()
-                .1,
-            Sequence_of(vec![
-                Anonymous_Sequence_of(1),
-                Anonymous_Sequence_of(2),
-                Anonymous_Sequence_of(3)
-=======
-        asn1_internal_tests!(r#"Test-Sequence-of ::= SEQUENCE (SIZE(3)) OF INTEGER(1..3)"#);
-        assert_eq!(
-            TestSequenceOf::decode::<Uper>(BSlice::from(bits![static u8, Msb0; 0,0,0,1,1,0]))
-                .unwrap()
-                .1,
-            TestSequenceOf(vec![
-                AnonymousTestSequenceOf(1),
-                AnonymousTestSequenceOf(2),
-                AnonymousTestSequenceOf(3)
->>>>>>> 5cf67523
-            ])
-        );
-    }
-
-    #[test]
-    fn decodes_sequence_of_with_range_size() {
-<<<<<<< HEAD
-        asn1_internal_tests!(r#"Sequence-of ::= SEQUENCE (SIZE(1..2)) OF INTEGER(1..3)"#);
-        assert_eq!(
-            Sequence_of::decode::<Uper>(BSlice::from(bits![u8, Msb0; 1,0,0,0,1]))
-                .unwrap()
-                .1,
-            Sequence_of(vec![Anonymous_Sequence_of(1), Anonymous_Sequence_of(2)]),
-=======
-        asn1_internal_tests!(r#"Test-Sequence-of ::= SEQUENCE (SIZE(1..2)) OF INTEGER(1..3)"#);
-        assert_eq!(
-            TestSequenceOf::decode::<Uper>(BSlice::from(bits![u8, Msb0; 1,0,0,0,1]))
-                .unwrap()
-                .1,
-            TestSequenceOf(vec![AnonymousTestSequenceOf(1), AnonymousTestSequenceOf(2)]),
->>>>>>> 5cf67523
-        );
-    }
-
-    #[test]
-    fn decodes_sequence_of_with_extended_range_size() {
-<<<<<<< HEAD
-        asn1_internal_tests!(r#"Sequence-of ::= SEQUENCE (SIZE(1..2,...)) OF INTEGER(1..3)"#);
-        assert_eq!(
-            Sequence_of::decode::<Uper>(BSlice::from(
-=======
-        asn1_internal_tests!(r#"Test-Sequence-of ::= SEQUENCE (SIZE(1..2,...)) OF INTEGER(1..3)"#);
-        assert_eq!(
-            TestSequenceOf::decode::<Uper>(BSlice::from(
->>>>>>> 5cf67523
-                bits![u8, Msb0; 1, 0,0,0,0,0,0,1,1, 0,0, 0,1, 1,0]
-            ))
-            .unwrap()
-            .1,
-<<<<<<< HEAD
-            Sequence_of(vec![
-                Anonymous_Sequence_of(1),
-                Anonymous_Sequence_of(2),
-                Anonymous_Sequence_of(3)
-=======
-            TestSequenceOf(vec![
-                AnonymousTestSequenceOf(1),
-                AnonymousTestSequenceOf(2),
-                AnonymousTestSequenceOf(3)
->>>>>>> 5cf67523
-            ])
-        );
-    }
-
-    #[test]
-    fn decodes_sequence_of_with_unrestricted_size() {
-<<<<<<< HEAD
-        asn1_internal_tests!(r#"Sequence-of ::= SEQUENCE OF INTEGER(1..3)"#);
-        assert_eq!(
-            Sequence_of::decode::<Uper>(BSlice::from(
-=======
-        asn1_internal_tests!(r#"Test-Sequence-of ::= SEQUENCE OF INTEGER(1..3)"#);
-        assert_eq!(
-            TestSequenceOf::decode::<Uper>(BSlice::from(
->>>>>>> 5cf67523
-                bits![u8, Msb0; 0,0,0,0,0,0,1,1, 0,0, 0,1, 1,0]
-            ))
-            .unwrap()
-            .1,
-<<<<<<< HEAD
-            Sequence_of(vec![
-                Anonymous_Sequence_of(1),
-                Anonymous_Sequence_of(2),
-                Anonymous_Sequence_of(3)
-=======
-            TestSequenceOf(vec![
-                AnonymousTestSequenceOf(1),
-                AnonymousTestSequenceOf(2),
-                AnonymousTestSequenceOf(3)
->>>>>>> 5cf67523
-            ]),
-        );
-    }
-}
+use alloc::{boxed::Box, string::String, vec, vec::Vec};
+use asnr_grammar::{
+    encoding_rules::per_visible::{
+        per_visible_range_constraints, PerVisibleAlphabetConstraints, PerVisibleRangeConstraints,
+    },
+    types::SequenceOrSet,
+};
+use bitvec::{bits, bitvec, field::BitField, prelude::Msb0, vec::BitVec};
+use bitvec_nom::BSlice;
+use nom::{bytes::complete::take, combinator::map, error::Error, AsBytes};
+use num::{FromPrimitive, Integer};
+
+use crate::{
+    error::{DecodingError, DecodingErrorType},
+    Decode, DecodeMember, Decoder, DecoderForIndex, IResult,
+};
+
+use super::{BitIn, Uper};
+
+enum LengthDeterminant {
+    Content(usize),
+    ContentFragment(usize),
+}
+
+impl LengthDeterminant {
+    pub fn _collect_value<'a>(
+        &self,
+        input: BitIn<'a>,
+        factor: usize,
+    ) -> IResult<BitIn<'a>, BitVec<u8, Msb0>> {
+        Self::_recursive_collect(self, input, factor, bitvec![u8, Msb0;])
+    }
+
+    fn _recursive_collect<'a>(
+        &self,
+        input: BitIn<'a>,
+        factor: usize,
+        mut temp: BitVec<u8, Msb0>,
+    ) -> IResult<BitIn<'a>, BitVec<u8, Msb0>> {
+        match self {
+            LengthDeterminant::Content(c) => {
+                let input = map(
+                    take(usize::try_from(c * factor).map_err(|_| DecodingError {
+                        details: "Failed to cast to usize.".into(),
+                        input: Some(input),
+                        kind: DecodingErrorType::GenericParsingError,
+                    })?),
+                    |res: BitIn| temp.extend_from_bitslice(res.0),
+                )(input)?
+                .0;
+                Ok((input, temp))
+            }
+            LengthDeterminant::ContentFragment(f) => {
+                let input = map(
+                    take(usize::try_from(f * factor).map_err(|_| DecodingError {
+                        details: "Failed to cast to usize.".into(),
+                        input: Some(input),
+                        kind: DecodingErrorType::GenericParsingError,
+                    })?),
+                    |res: BitIn| temp.extend_from_bitslice(res.0),
+                )(input)?
+                .0;
+                let (input, length_det) = decode_length_determinant(input)?;
+                length_det._recursive_collect(input, factor, temp)
+            }
+        }
+    }
+}
+
+impl<'a> Decoder<'a, BitIn<'a>> for Uper {
+    fn decode_open_type(input: BitIn<'a>) -> IResult<BitIn<'a>, Vec<u8>> {
+        let (input, ext_length) = decode_length_determinant(input)?;
+        match ext_length {
+            LengthDeterminant::Content(size) => bitslice_to_bytes(size, input),
+            LengthDeterminant::ContentFragment(_) => Err(DecodingError {
+                input: Some(input),
+                details: "Open type payloads larger than 65536 bits are not supported yet!".into(),
+                kind: DecodingErrorType::Unsupported,
+            }),
+        }
+    }
+
+    fn decode_integer<O>(
+        integer: asnr_grammar::types::Integer,
+    ) -> Result<Box<dyn Fn(BitIn<'a>) -> IResult<BitIn<'a>, O>>, DecodingError<BitIn<'a>>>
+    where
+        O: num::Integer + num::FromPrimitive + Copy,
+    {
+        let mut constraints = per_visible_range_constraints(true, &integer.constraints)?;
+        if constraints.is_extensible() {
+            if constraints.bit_length().is_some() {
+                Ok(Box::new(move |input: BitIn<'a>| -> IResult<BitIn<'a>, O> {
+                    let (input, is_extended) = read_bit(input)?;
+                    if is_extended {
+                        decode_varlength_integer(input, None)
+                    } else {
+                        decode_unextensible_int(&constraints, input)
+                    }
+                }))
+            } else {
+                Ok(Box::new(move |input: BitIn<'a>| -> IResult<BitIn<'a>, O> {
+                    let (input, is_extended) = read_bit(input)?;
+                    decode_varlength_integer(
+                        input,
+                        if is_extended { None } else { constraints.min() },
+                    )
+                }))
+            }
+        } else {
+            Ok(Box::new(move |input: BitIn<'a>| -> IResult<BitIn<'a>, O> {
+                decode_unextensible_int(&constraints, input)
+            }))
+        }
+    }
+
+    fn decode_enumerated<O: TryFrom<i128>>(
+        enumerated: asnr_grammar::types::Enumerated,
+    ) -> Result<Box<dyn Fn(BitIn) -> IResult<BitIn, O>>, DecodingError<BitIn<'a>>> {
+        let mut constraints = PerVisibleRangeConstraints::from(&enumerated);
+        for c in &enumerated.constraints {
+            constraints += c.try_into()?
+        }
+        if constraints.is_extensible() {
+            if let Some(bit_length) = constraints.bit_length() {
+                Ok(Box::new(move |input: BitIn| -> IResult<BitIn, O> {
+                    let (input, is_extended) = read_bit(input)?;
+                    if is_extended {
+                        let (input, i) = decode_normally_small_number(input)?;
+                        let index = O::try_from((i + enumerated.extensible.unwrap()) as i128)
+                            .map_err(|_| DecodingError {
+                                details: "Failed to convert index to generic integer type.".into(),
+                                input: Some(input),
+                                kind: DecodingErrorType::GenericParsingError,
+                            })?;
+                        Ok((input, index))
+                    } else {
+                        decode_enum_index_into(bit_length, input)
+                    }
+                }))
+            } else {
+                unreachable!()
+            }
+        } else {
+            if let Some(bit_length) = constraints.bit_length() {
+                Ok(Box::new(move |input: BitIn| {
+                    decode_enum_index_into(bit_length, input)
+                }))
+            } else {
+                unreachable!()
+            }
+        }
+    }
+
+    fn decode_choice<O: DecoderForIndex<'a, BitIn<'a>>>(
+        choice: asnr_grammar::types::Choice,
+    ) -> Result<Box<dyn Fn(BitIn<'a>) -> IResult<BitIn<'a>, O>>, DecodingError<BitIn<'a>>> {
+        let mut constraints = PerVisibleRangeConstraints::from(&choice);
+        for c in &choice.constraints {
+            constraints += c.try_into()?
+        }
+        if constraints.is_extensible() {
+            if let Some(bit_length) = constraints.bit_length() {
+                Ok(Box::new(move |input: BitIn| -> IResult<BitIn, O> {
+                    let (mut input, is_extended) = read_bit(input)?;
+                    if is_extended {
+                        let mut index;
+                        (input, index) = decode_normally_small_number(input)?;
+                        index = index + choice.extensible.unwrap();
+                        let (mut inner_input, ext_length) =
+                            decode_varlength_integer::<usize>(input, Some(0))?;
+                        (input, inner_input) =
+                            take(usize::try_from(8 * ext_length).map_err(|_| DecodingError {
+                                details: "Failed to cast to usize.".into(),
+                                input: Some(input),
+                                kind: DecodingErrorType::GenericParsingError,
+                            })?)(inner_input)?;
+                        O::decoder_for_index::<Uper>(index as i128).map_err(|_| {
+                            nom::Err::Error(Error {
+                                input,
+                                code: nom::error::ErrorKind::OneOf,
+                            })
+                        })?(inner_input)
+                    } else {
+                        decode_choice_index_into(bit_length, input)
+                    }
+                }))
+            } else {
+                unreachable!()
+            }
+        } else {
+            if let Some(bit_length) = constraints.bit_length() {
+                Ok(Box::new(move |input: BitIn| {
+                    decode_choice_index_into(bit_length, input)
+                }))
+            } else {
+                unreachable!()
+            }
+        }
+    }
+
+    fn decode_null<N: Default>(input: BitIn<'a>) -> IResult<BitIn<'a>, N> {
+        Ok((input, N::default()))
+    }
+
+    fn decode_boolean(input: BitIn<'a>) -> IResult<BitIn<'a>, bool> {
+        read_bit(input)
+    }
+
+    fn decode_bit_string(
+        bit_string: asnr_grammar::types::BitString,
+    ) -> Result<Box<dyn Fn(BitIn<'a>) -> IResult<BitIn<'a>, Vec<bool>>>, DecodingError<BitIn<'a>>>
+    {
+        let mut constraints = PerVisibleRangeConstraints::default_unsigned();
+        for c in &bit_string.constraints {
+            constraints += c
+                .try_into()?
+        }
+        if constraints.is_extensible() {
+            Ok(Box::new(
+                move |input: BitIn<'a>| -> IResult<BitIn<'a>, Vec<bool>> {
+                    let (input, is_extended) = read_bit(input)?;
+                    let (input, length_det) = size_length_det(is_extended, &constraints, input)?;
+                    n_times(input, read_bit, length_det)
+                },
+            ))
+        } else {
+            Ok(Box::new(move |input| {
+                let (input, length_det) = size_length_det(false, &constraints, input)?;
+                n_times(input, read_bit, length_det)
+            }))
+        }
+    }
+
+    fn decode_character_string(
+        char_string: asnr_grammar::types::CharacterString,
+    ) -> Result<Box<dyn Fn(BitIn<'a>) -> IResult<BitIn<'a>, String>>, DecodingError<BitIn<'a>>>
+    {
+        let mut range_constraints = PerVisibleRangeConstraints::default_unsigned();
+        let mut permitted_alphabet = PerVisibleAlphabetConstraints::default_for(char_string.r#type);
+        for c in &char_string.constraints {
+            range_constraints += c.try_into()?;
+            PerVisibleAlphabetConstraints::try_new(c, char_string.r#type)?
+                .map(|mut p| permitted_alphabet += &mut p);
+        }
+        permitted_alphabet.finalize();
+        if range_constraints.is_extensible() {
+            Ok(Box::new(
+                move |input: BitIn<'a>| -> IResult<BitIn<'a>, String> {
+                    let (input, is_extended) = if permitted_alphabet.is_known_multiplier_string() {
+                        read_bit(input)?
+                    } else {
+                        (input, true)
+                    };
+                    let (input, length_det) =
+                        size_length_det(is_extended, &range_constraints, input)?;
+                    decode_sized_string(&permitted_alphabet, length_det, input)
+                },
+            ))
+        } else {
+            Ok(Box::new(move |input| {
+                let (input, length_det) = size_length_det(false, &range_constraints, input)?;
+                decode_sized_string(&permitted_alphabet, length_det, input)
+            }))
+        }
+    }
+
+    fn decode_octet_string(
+        octet_string: asnr_grammar::types::OctetString,
+    ) -> Result<Box<dyn Fn(BitIn<'a>) -> IResult<BitIn<'a>, Vec<u8>>>, DecodingError<BitIn<'a>>>
+    {
+        let range_constraints =
+            per_visible_range_constraints(false, &octet_string.constraints)?;
+        if range_constraints.is_extensible() {
+            Ok(Box::new(
+                move |input: BitIn<'a>| -> IResult<BitIn<'a>, Vec<u8>> {
+                    let (input, is_extended) = read_bit(input)?;
+                    let (input, length_det) =
+                        size_length_det(is_extended, &range_constraints, input)?;
+                    bitslice_to_bytes(length_det, input)
+                },
+            ))
+        } else {
+            Ok(Box::new(move |input| {
+                let (input, length_det) = size_length_det(false, &range_constraints, input)?;
+                bitslice_to_bytes(length_det, input)
+            }))
+        }
+    }
+
+    fn decode_sequence<T: DecodeMember<'a, BitIn<'a>> + Default>(
+        sequence: SequenceOrSet,
+    ) -> Result<Box<dyn Fn(BitIn<'a>) -> IResult<BitIn, T>>, DecodingError<BitIn<'a>>> {
+        if let Some(extension_index) = sequence.extensible {
+            Ok(Box::new(move |input| {
+                let (input, is_extended) = read_bit(input)?;
+                let (mut input, mut instance) = decode_unextended_sequence::<T>(&sequence, input)?;
+                input = if is_extended {
+                    let (mut input, length) = decode_normally_small_number(input)?;
+                    let mut extension_presence = vec![];
+                    for _ in 0..length {
+                        let parsed = read_bit(input)?;
+                        input = parsed.0;
+                        extension_presence.push(parsed.1);
+                    }
+                    for (index, present) in extension_presence.iter().enumerate() {
+                        if *present {
+                            let (mut inner_input, length_det) = decode_length_determinant(input)?;
+                            match length_det {
+                                LengthDeterminant::Content(ext_length) => {
+                                    (input, inner_input) =
+                                        take(usize::try_from(8 * ext_length).map_err(|_| {
+                                            DecodingError {
+                                                details: "Failed to cast to usize.".into(),
+                                                input: Some(input),
+                                                kind: DecodingErrorType::GenericParsingError,
+                                            }
+                                        })?)(inner_input)?;
+                                    let _ = instance.decode_member_at_index::<Uper>(
+                                        index + extension_index,
+                                        inner_input,
+                                    )?;
+                                }
+                                LengthDeterminant::ContentFragment(_) => {
+                                    todo!()
+                                }
+                            }
+                        }
+                    }
+                    input
+                } else {
+                    input
+                };
+                Ok((input, instance))
+            }))
+        } else {
+            Ok(Box::new(move |input| {
+                decode_unextended_sequence(&sequence, input)
+            }))
+        }
+    }
+
+    fn decode_sequence_of<T: Decode<'a, BitIn<'a>> + 'a>(
+        sequence_of: asnr_grammar::types::SequenceOf,
+        member_decoder: fn(BitIn<'a>) -> IResult<BitIn<'a>, T>,
+    ) -> Result<Box<dyn Fn(BitIn<'a>) -> IResult<BitIn<'a>, Vec<T>> + 'a>, DecodingError<BitIn<'a>>>
+    {
+        let mut constraints = per_visible_range_constraints(false, &sequence_of.constraints)?;
+        if constraints.is_extensible() {
+            Ok(Box::new(
+                move |input: BitIn<'a>| -> IResult<BitIn<'a>, Vec<T>> {
+                    let (input, is_extended) = read_bit(input)?;
+                    let (input, length_det) = size_length_det(is_extended, &constraints, input)?;
+                    n_times(input, member_decoder, length_det)
+                },
+            ))
+        } else {
+            Ok(Box::new(
+                move |input: BitIn<'a>| -> IResult<BitIn<'a>, Vec<T>> {
+                    let (input, length_det) = size_length_det(false, &constraints, input)?;
+                    n_times(input, member_decoder, length_det)
+                },
+            ))
+        }
+    }
+
+    fn decode_unknown_extension(input: BitIn<'a>) -> IResult<BitIn<'a>, Vec<u8>> {
+        bitslice_to_bytes(input.len() / 8, input)
+    }
+}
+
+fn bitslice_to_bytes(
+    length_det: usize,
+    mut input: BSlice<'_, u8, Msb0>,
+) -> Result<(BSlice<'_, u8, Msb0>, Vec<u8>), DecodingError<BSlice<'_, u8, Msb0>>> {
+    let mut bytes = vec![];
+    for _ in 0..length_det {
+        let (new_input, byte) = map(take(8_usize), |bits: BitIn| bits.load_be::<u8>())(input)?;
+        input = new_input;
+        bytes.push(byte);
+    }
+    Ok((input, bytes))
+}
+
+fn size_length_det<'a>(
+    is_extended: bool,
+    constraints: &PerVisibleRangeConstraints,
+    input: BitIn<'a>,
+) -> IResult<BitIn<'a>, usize> {
+    if constraints
+        .range_width()?
+        .map(|w| (w <= 65536).then(|| w))
+        .flatten()
+        .is_some()
+        && !is_extended
+    {
+        decode_unextensible_int::<usize>(&*constraints, input)
+    } else {
+        match decode_length_determinant(input)? {
+            (input, LengthDeterminant::Content(len)) => Ok((input, len)),
+            _ => Err(DecodingError {
+                input: Some(input),
+                details: "Size counts larger than 65536 items are not supported yet!".into(),
+                kind: DecodingErrorType::Unsupported,
+            }),
+        }
+    }
+}
+
+fn decode_unextended_sequence<'a, T: DecodeMember<'a, BitIn<'a>> + Default>(
+    sequence: &SequenceOrSet,
+    mut input: BitIn<'a>,
+) -> IResult<BitIn<'a>, T> {
+    let mut member_presence = vec![];
+    for (_, m) in sequence
+        .members
+        .iter()
+        .enumerate()
+        .filter(|(i, _)| sequence.extensible.map_or(true, |x| i < &x))
+    {
+        if m.is_optional {
+            let parsed = read_bit(input)?;
+            input = parsed.0;
+            member_presence.push(parsed.1);
+        } else {
+            member_presence.push(true)
+        }
+    }
+    let mut instance = T::default();
+    for (index, present) in member_presence.iter().enumerate() {
+        if *present {
+            input = instance.decode_member_at_index::<Uper>(index, input)?;
+        }
+    }
+    Ok((input, instance))
+}
+
+fn decode_enum_index_into<'a, O: TryFrom<i128>>(
+    bit_length: usize,
+    input: BitIn<'a>,
+) -> IResult<BitIn<'a>, O> {
+    let (input, i) = read_int::<i128>(bit_length)(input)?;
+    let index = O::try_from(i).map_err(|_| DecodingError {
+        input: Some(input),
+        details: "Failed to convert index to generic integer type.".into(),
+        kind: DecodingErrorType::GenericParsingError,
+    })?;
+    Ok((input, index))
+}
+
+fn decode_choice_index_into<'a, O: DecoderForIndex<'a, BitIn<'a>>>(
+    bit_length: usize,
+    input: BitIn<'a>,
+) -> IResult<BitIn<'a>, O> {
+    let (input, index) = read_int::<i128>(bit_length)(input)?;
+    O::decoder_for_index::<Uper>(index).map_err(|_| {
+        nom::Err::Error(Error {
+            input,
+            code: nom::error::ErrorKind::OneOf,
+        })
+    })?(input)
+}
+
+fn decode_unextensible_int<'a, O>(
+    constraints: &PerVisibleRangeConstraints,
+    input: BitIn<'a>,
+) -> IResult<BitIn<'a>, O>
+where
+    O: num::Integer + num::FromPrimitive + Copy,
+{
+    if let (Some(bit_length), Some(min)) = (constraints.bit_length(), constraints.min::<i128>()) {
+        let (input, i) = read_int::<i128>(bit_length)(input)?;
+        Ok((
+            input,
+            O::from_i128(i + min).ok_or(DecodingError {
+                details: "Failed to wrap in original integer type.".into(),
+                input: None,
+                kind: DecodingErrorType::GenericParsingError,
+            })?,
+        ))
+    } else {
+        decode_varlength_integer(input, constraints.min())
+    }
+}
+
+fn decode_sized_string<'a>(
+    permitted_alphabet: &PerVisibleAlphabetConstraints,
+    length_det: usize,
+    input: BitIn<'a>,
+) -> IResult<BitIn<'a>, String> {
+    let bit_size = permitted_alphabet.bit_length();
+    if bit_size == 0 {
+        return decode_sized_string(
+            &permitted_alphabet.fall_back_to_standard_charset(),
+            length_det,
+            input,
+        );
+    }
+    let (input, mut buffer) =
+        take(
+            usize::try_from(bit_size * length_det).map_err(|_| DecodingError {
+                details: "Failed to cast to usize.".into(),
+                input: Some(input),
+                kind: DecodingErrorType::GenericParsingError,
+            })?,
+        )(input)?;
+    if permitted_alphabet.is_known_multiplier_string() {
+        let mut char_vec = vec![];
+        while let Ok((new_buffer, i)) = read_int::<usize>(bit_size)(buffer) {
+            char_vec.push(permitted_alphabet.get_char_by_index(i)?);
+            buffer = new_buffer;
+        }
+        Ok((input, char_vec.into_iter().collect()))
+    } else {
+        Ok((
+            input,
+            String::from_utf8_lossy(buffer.as_bytes()).into_owned(),
+        ))
+    }
+}
+
+fn decode_varlength_integer<O: num::Integer + num::FromPrimitive + Copy>(
+    input: BitIn,
+    min: Option<O>,
+) -> IResult<BitIn, O> {
+    let (input, length_det) = decode_length_determinant(input)?;
+    match length_det {
+        LengthDeterminant::Content(size) => {
+            let (input, buffer) = take(usize::try_from(8 * size).map_err(|_| DecodingError {
+                details: "Failed to cast to usize.".into(),
+                input: Some(input),
+                kind: DecodingErrorType::GenericParsingError,
+            })?)(input)?;
+            match (min, size) {
+                (Some(m), s) => Ok((
+                    input,
+                    integer_from_bits::<O>(buffer, s, false).map(|i| i + m)?,
+                )),
+                (_, s) => Ok((input, integer_from_bits::<O>(buffer, s, true)?)),
+            }
+        }
+        LengthDeterminant::ContentFragment(_size) => Err(DecodingError {
+            input: Some(input),
+            details: "Variable-length integers larger than 65536 bytes are not supported yet!"
+                .into(),
+            kind: DecodingErrorType::Unsupported,
+        }),
+    }
+}
+
+fn decode_normally_small_number(input: BitIn) -> IResult<BitIn, usize> {
+    let (input, over_63) = read_bit(input)?;
+    if over_63 {
+        let (input, length_det) = decode_length_determinant(input)?;
+        if let LengthDeterminant::Content(i) = length_det {
+            Ok((input, i))
+        } else {
+            Err(DecodingError {
+                input: Some(input),
+                details: "Normally-small numbers larger than 63 are not supported yet!".into(),
+                kind: DecodingErrorType::Unsupported,
+            })
+        }
+    } else {
+        read_int::<usize>(6)(input)
+    }
+}
+
+fn decode_length_determinant(input: BitIn) -> IResult<BitIn, LengthDeterminant> {
+    let (input, longer_than_127) = read_bit(input)?;
+    if longer_than_127 {
+        let (input, longer_than_15999) = read_bit(input)?;
+        if longer_than_15999 {
+            let (input, size_factor) = read_int::<usize>(6)(input)?;
+            //TODO: Check that size factor is in range 1..=4
+            return Ok((
+                input,
+                LengthDeterminant::ContentFragment(16384 * size_factor),
+            ));
+        }
+        let (input, size) = read_int::<usize>(14)(input)?;
+        return Ok((input, LengthDeterminant::Content(size)));
+    }
+    let (input, size) = read_int::<usize>(7)(input)?;
+    Ok((input, LengthDeterminant::Content(size)))
+}
+
+fn read_bit(input: BitIn) -> IResult<BitIn, bool> {
+    let (input, bool_buffer) = take(1u8)(input)?;
+    Ok((input, bool_buffer[0]))
+}
+
+fn read_int<O>(bits: usize) -> impl FnMut(BitIn) -> IResult<BitIn, O>
+where
+    O: Integer + FromPrimitive,
+{
+    move |input| {
+        let (input, int_buffer) = take(bits)(input)?;
+        Ok((
+            input,
+            O::from_u64(bits_to_int(int_buffer)).ok_or(DecodingError {
+                details: "Failed to convert index to generic integer type.".into(),
+                input: Some(input),
+                kind: DecodingErrorType::GenericParsingError,
+            })?,
+        ))
+    }
+}
+
+fn n_times<'a, T>(
+    input: BitIn<'a>,
+    parser: fn(BitIn<'a>) -> IResult<BitIn<'a>, T>,
+    n: usize,
+) -> IResult<BitIn<'a>, Vec<T>> {
+    let mut vector = vec![];
+    let mut input = input;
+    for _ in 0..n {
+        let (new_input, item) = parser(input)?;
+        vector.push(item);
+        input = new_input;
+    }
+    Ok((input, vector))
+}
+
+fn bits_to_int(input: BitIn) -> u64 {
+    let mut int = 0;
+    for bit in input.0 {
+        int = int << 1;
+        if bit == true {
+            int += 1;
+        }
+    }
+    return int;
+}
+
+macro_rules! int_from_bytes {
+    ($input:ident,$int_type:ident,$from_int_type:ident,$byte_length:literal) => {
+        I::$from_int_type($input.load_be::<$int_type>()).ok_or(DecodingError {
+            details: "Error parsing integer buffer.".into(),
+            kind: DecodingErrorType::GenericParsingError,
+            input: Some($input),
+        })
+    };
+}
+
+fn integer_from_bits<I: num::Integer + num::FromPrimitive>(
+    input: BitIn,
+    byte_length: usize,
+    signed: bool,
+) -> Result<I, DecodingError<BitIn>> {
+    if signed {
+        match byte_length {
+            s if s == 1 => int_from_bytes!(input, i8, from_i8, 1),
+            s if s <= 2 => int_from_bytes!(input, i16, from_i16, 2),
+            s if s <= 4 => int_from_bytes!(input, i32, from_i32, 4),
+            s if s <= 8 => int_from_bytes!(input, i64, from_i64, 8),
+            s if s <= 16 => int_from_bytes!(input, i128, from_i128, 16),
+            _ => Err(DecodingError {
+                details: "ASNR currently does not support integers longer than 128 bits.".into(),
+                kind: DecodingErrorType::Unsupported,
+                input: Some(input),
+            }),
+        }
+    } else {
+        match byte_length {
+            s if s == 1 => int_from_bytes!(input, u8, from_u8, 1),
+            s if s <= 2 => int_from_bytes!(input, u16, from_u16, 2),
+            s if s <= 4 => int_from_bytes!(input, u32, from_u32, 4),
+            s if s <= 8 => int_from_bytes!(input, u64, from_u64, 8),
+            s if s <= 16 => int_from_bytes!(input, u128, from_u128, 16),
+            _ => Err(DecodingError {
+                details: "ASNR currently does not support integers longer than 128 bits.".into(),
+                kind: DecodingErrorType::Unsupported,
+                input: Some(input),
+            }),
+        }
+    }
+}
+
+#[cfg(test)]
+mod tests {
+    use asnr_compiler_derive::asn1_internal_tests;
+
+    use alloc::{format, vec};
+    use bitvec::prelude::*;
+    use bitvec_nom::BSlice;
+    use core::fmt::Debug;
+
+    use crate::uper::decoder::*;
+    use asnr_grammar::{constraints::*, types::Integer, *};
+
+    #[test]
+    fn bit_to_int() {
+        let bits = bits![u8, Msb0; 1, 0, 1];
+        assert_eq!(5u64, bits_to_int(BSlice::from(bits)))
+    }
+
+    #[test]
+    fn decodes_varlength_integer() {
+        assert_eq!(
+            decode_varlength_integer::<i128>(
+                BSlice::from(bits![u8, Msb0; 0,0,0,0,0,0,1,0,0,0,0,1,0,0,0,0,0,0,0,0,0,0,0,0]),
+                None
+            )
+            .unwrap()
+            .1,
+            4096
+        );
+        assert_eq!(
+            decode_varlength_integer::<i128>(
+                BSlice::from(bits![u8, Msb0; 0,0,0,0,0,0,0,1,0,1,1,1,1,1,1,1]),
+                None
+            )
+            .unwrap()
+            .1,
+            127
+        );
+        assert_eq!(
+            decode_varlength_integer::<i128>(
+                BSlice::from(bits![u8, Msb0; 0,0,0,0,0,0,0,1,1,0,0,0,0,0,0,0]),
+                None
+            )
+            .unwrap()
+            .1,
+            -128
+        );
+        assert_eq!(
+            decode_varlength_integer::<i128>(
+                BSlice::from(bits![u8, Msb0; 0,0,0,0,0,0,1,0,0,0,0,0,0,0,0,0,1,0,0,0,0,0,0,0]),
+                None
+            )
+            .unwrap()
+            .1,
+            128
+        );
+        assert_eq!(
+            decode_varlength_integer::<i128>(
+                BSlice::from(bits![u8, Msb0; 0,0,0,0,0,0,1,0,0,0,0,1,0,0,0,0,0,0,0,0,0,0,0,1]),
+                Some(-1)
+            )
+            .unwrap()
+            .1,
+            4096
+        );
+        assert_eq!(
+            decode_varlength_integer::<i128>(
+                BSlice::from(bits![u8, Msb0; 0,0,0,0,0,0,0,1,0,1,1,1,1,1,1,0]),
+                Some(1)
+            )
+            .unwrap()
+            .1,
+            127
+        );
+        assert_eq!(
+            decode_varlength_integer::<i128>(
+                BSlice::from(bits![u8, Msb0; 0,0,0,0,0,0,0,1,1,0,0,0,0,0,0,0]),
+                Some(0)
+            )
+            .unwrap()
+            .1,
+            128
+        );
+    }
+
+    #[test]
+    fn decodes_constrained_int() {
+        let mut decoder = Uper::decode_integer::<i128>(Integer {
+            distinguished_values: None,
+            constraints: vec![Constraint::SubtypeConstraint(ElementSet {
+                set: ElementOrSetOperation::Element(SubtypeElement::ValueRange {
+                    min: Some(ASN1Value::Integer(3)),
+                    max: Some(ASN1Value::Integer(6)),
+                    extensible: false,
+                }),
+                extensible: false,
+            })],
+        })
+        .unwrap();
+        assert_eq!(
+            decoder(BSlice::from(bits![static u8, Msb0; 0,0]))
+                .unwrap()
+                .1,
+            3
+        );
+        assert_eq!(
+            decoder(BSlice::from(bits![static u8, Msb0; 0,1]))
+                .unwrap()
+                .1,
+            4
+        );
+        assert_eq!(
+            decoder(BSlice::from(bits![static u8, Msb0; 1,0]))
+                .unwrap()
+                .1,
+            5
+        );
+        assert_eq!(
+            decoder(BSlice::from(bits![static u8, Msb0; 1,1]))
+                .unwrap()
+                .1,
+            6
+        );
+        decoder = Uper::decode_integer::<i128>(Integer {
+            distinguished_values: None,
+            constraints: vec![Constraint::SubtypeConstraint(ElementSet {
+                set: ElementOrSetOperation::Element(SubtypeElement::ValueRange {
+                    min: Some(ASN1Value::Integer(4000)),
+                    max: Some(ASN1Value::Integer(4254)),
+                    extensible: false,
+                }),
+                extensible: false,
+            })],
+        })
+        .unwrap();
+        assert_eq!(
+            decoder(BSlice::from(bits![static u8, Msb0; 0,0,0,0,0,0,1,0]))
+                .unwrap()
+                .1,
+            4002
+        );
+        assert_eq!(
+            decoder(BSlice::from(bits![static u8, Msb0; 0,0,0,0,0,1,1,0]))
+                .unwrap()
+                .1,
+            4006
+        );
+        decoder = Uper::decode_integer::<i128>(Integer {
+            distinguished_values: None,
+            constraints: vec![Constraint::SubtypeConstraint(ElementSet {
+                set: ElementOrSetOperation::Element(SubtypeElement::ValueRange {
+                    min: Some(ASN1Value::Integer(1)),
+                    max: Some(ASN1Value::Integer(65538)),
+                    extensible: false,
+                }),
+                extensible: false,
+            })],
+        })
+        .unwrap();
+        assert_eq!(
+            decoder(BSlice::from(
+                bits![static u8, Msb0; 1,0,0,0,0,0,0,0,0,0,0,0,0,0,0,0,1]
+            ))
+            .unwrap()
+            .1,
+            65538
+        );
+    }
+
+    #[test]
+    fn decodes_extended_integer() {
+        asn1_internal_tests!("TestInt ::= INTEGER (3..6,...)");
+
+        let decoder = TestInt::decoder::<Uper>().unwrap();
+
+        assert_eq!(
+            decoder(BSlice::from(bits![static u8, Msb0; 0,0,1]))
+                .unwrap()
+                .1
+                 .0,
+            4
+        );
+        assert_eq!(
+            decoder(BSlice::from(
+                bits![static u8, Msb0; 1, 0,0,0,0,0,0,0,1, 0,0,0,0,0,1,1,1]
+            ))
+            .unwrap()
+            .1
+             .0,
+            7
+        );
+    }
+
+    #[test]
+    fn decodes_enum() {
+        asn1_internal_tests!("TestEnum ::= ENUMERATED { One, Two, Three }");
+
+        let decoder = TestEnum::decoder::<Uper>().unwrap();
+        assert_eq!(
+            decoder(BSlice::from(bits![static u8, Msb0; 0,0]))
+                .unwrap()
+                .1,
+            TestEnum::One
+        );
+        assert_eq!(
+            decoder(BSlice::from(bits![static u8, Msb0; 0,1]))
+                .unwrap()
+                .1,
+            TestEnum::Two
+        );
+        assert_eq!(
+            decoder(BSlice::from(bits![static u8, Msb0; 1,0]))
+                .unwrap()
+                .1,
+            TestEnum::Three
+        );
+    }
+
+    #[test]
+    fn decodes_extended_enum() {
+        asn1_internal_tests!("TestEnumExt ::= ENUMERATED { One, ..., Three }");
+        let decoder = TestEnumExt::decoder::<Uper>().unwrap();
+        assert_eq!(
+            decoder(BSlice::from(bits![static u8, Msb0; 0,0,0]))
+                .unwrap()
+                .1,
+            TestEnumExt::One
+        );
+        assert_eq!(
+            decoder(BSlice::from(bits![static u8, Msb0; 1,0,0,0,0,0,0,0]))
+                .unwrap()
+                .1,
+            TestEnumExt::Three
+        );
+        assert_eq!(
+            decoder(BSlice::from(bits![static u8, Msb0; 1,0,0,0,0,0,1,1]))
+                .unwrap()
+                .1,
+            TestEnumExt::UnknownExtension
+        );
+    }
+
+    #[test]
+    fn decodes_unextended_sequence() {
+        asn1_internal_tests!(
+            "TestSequence ::= SEQUENCE
+        {item-code INTEGER (0..254),
+        item-name IA5String (SIZE (3..10))OPTIONAL,
+        urgency ENUMERATED
+        {normal, high} DEFAULT normal }"
+        );
+
+        assert_eq!(
+            TestSequence::decode::<Uper>(BSlice::from(bits![static u8, Msb0; 
+              1,0,
+              0,0,0,1,1,0,1,1,
+              0,1,1,
+              1,0,1,0,0,1,1,
+              1,0,0,1,0,0,0,
+              1,0,0,0,1,0,1,
+              1,0,1,0,0,1,0,
+              1,0,1,0,0,1,0,
+              1,0,1,1,0,0,1]))
+            .unwrap()
+            .1,
+            TestSequence {
+                item_code: InnerTestSequenceItemcode(27),
+                item_name: Some(InnerTestSequenceItemname("SHERRY".into())),
+                urgency: None
+            }
+        );
+    }
+
+    #[test]
+    fn decodes_extened_sequence() {
+        asn1_internal_tests!(
+            "TestSequence ::= SEQUENCE
+      {item-code INTEGER (0..254),
+      item-name IA5String (SIZE (3..10))OPTIONAL,
+      ...,
+      urgency ENUMERATED {normal, high} DEFAULT normal }"
+        );
+
+        assert_eq!(
+            TestSequence::decode::<Uper>(BSlice::from(bits![static u8, Msb0; 
+            1,
+            1,
+            0,0,0,1,1,0,1,1,
+            0,1,1,
+            1,0,1,0,0,1,1,
+            1,0,0,1,0,0,0,
+            1,0,0,0,1,0,1,
+            1,0,1,0,0,1,0,
+            1,0,1,0,0,1,0,
+            1,0,1,1,0,0,1,
+            0,0,0,0,0,0,1,
+            1,
+            0,0,0,0,0,0,0,1,
+            1,0,0,0,0,0,0,0]))
+            .unwrap()
+            .1,
+            TestSequence {
+                item_code: InnerTestSequenceItemcode(27),
+                item_name: Some(InnerTestSequenceItemname("SHERRY".into())),
+                urgency: Some(InnerTestSequenceUrgency::High),
+            }
+        );
+    }
+
+    #[test]
+    fn decodes_extended_choice() {
+        asn1_internal_tests!(
+            "Choice-example ::= CHOICE {normal NULL, high NULL, ..., medium NULL }"
+        );
+        assert_eq!(
+            ChoiceExample::decode::<Uper>(BSlice::from(bits![static u8, Msb0; 0,0]))
+                .unwrap()
+                .1,
+            ChoiceExample::Normal(InnerChoiceExampleNormal)
+        );
+        assert_eq!(
+            ChoiceExample::decode::<Uper>(BSlice::from(
+                bits![static u8, Msb0; 1,0,0,0,0,0,0,0,0,0,0,0,0,0,0,1,0,0,0,0,0,0,0,0]
+            ))
+            .unwrap()
+            .1,
+            ChoiceExample::Medium(InnerChoiceExampleMedium)
+        )
+    }
+
+    #[test]
+    fn decodes_fixed_size_bit_string() {
+        asn1_internal_tests!("BitStringExample ::= BIT STRING (8)");
+        assert_eq!(
+            BitStringExample::decode::<Uper>(BSlice::from(bits![static u8, Msb0; 0,0,1,0,1,1,0,0]))
+                .unwrap()
+                .1,
+            BitStringExample(vec![false, false, true, false, true, true, false, false])
+        );
+    }
+
+    #[test]
+    fn decodes_constrained_bit_string() {
+        asn1_internal_tests!("BitStringExample ::= BIT STRING (4..8)");
+        assert_eq!(
+            BitStringExample::decode::<Uper>(BSlice::from(bits![static u8, Msb0; 0,0,1,0,0,1,0,1]))
+                .unwrap()
+                .1,
+            BitStringExample(vec![false, false, true, false, true])
+        );
+    }
+
+    #[test]
+    fn decodes_semi_constrained_bit_string() {
+        asn1_internal_tests!("BitStringExample ::= BIT STRING (4..MAX)");
+        assert_eq!(
+            BitStringExample::decode::<Uper>(BSlice::from(
+                bits![static u8, Msb0; 0,0,0,0,0,1,0,1, 0,0,1,0,1]
+            ))
+            .unwrap()
+            .1,
+            BitStringExample(vec![false, false, true, false, true])
+        );
+    }
+
+    #[test]
+    fn decodes_deceptive_min_bit_string() {
+        asn1_internal_tests!("BitStringExample ::= BIT STRING (MIN..3)");
+        assert_eq!(
+            BitStringExample::decode::<Uper>(BSlice::from(bits![static u8, Msb0; 0, 1, 1]))
+                .unwrap()
+                .1,
+            BitStringExample(vec![true])
+        );
+    }
+
+    #[test]
+    fn decodes_unconstrained_bit_string() {
+        asn1_internal_tests!("BitStringExample ::= BIT STRING");
+        assert_eq!(
+            BitStringExample::decode::<Uper>(BSlice::from(
+                bits![static u8, Msb0; 0,0,0,0,0,1,0,1, 0,0,1,0,1]
+            ))
+            .unwrap()
+            .1,
+            BitStringExample(vec![false, false, true, false, true])
+        );
+    }
+
+    #[test]
+    fn decodes_extended_fixed_size_bit_string() {
+        asn1_internal_tests!("BitStringExample ::= BIT STRING (8,...)");
+        assert_eq!(
+            BitStringExample::decode::<Uper>(BSlice::from(
+                bits![static u8, Msb0; 0,0,0,1,0,1,1,0,0]
+            ))
+            .unwrap()
+            .1,
+            BitStringExample(vec![false, false, true, false, true, true, false, false])
+        );
+        assert_eq!(
+            BitStringExample::decode::<Uper>(BSlice::from(
+                bits![static u8, Msb0; 1, 0,0,0,0,0,0,0,1, 0]
+            ))
+            .unwrap()
+            .1,
+            BitStringExample(vec![false])
+        );
+    }
+
+    #[test]
+    fn decodes_extended_constrained_bit_string() {
+        asn1_internal_tests!("BitStringExample ::= BIT STRING (4..8,...)");
+        assert_eq!(
+            BitStringExample::decode::<Uper>(BSlice::from(
+                bits![static u8, Msb0; 0,0,0,1,0,0,1,0,1]
+            ))
+            .unwrap()
+            .1,
+            BitStringExample(vec![false, false, true, false, true])
+        );
+        assert_eq!(
+            BitStringExample::decode::<Uper>(BSlice::from(
+                bits![static u8, Msb0; 1,0,0,0,0,0,0,0,1,0]
+            ))
+            .unwrap()
+            .1,
+            BitStringExample(vec![false])
+        );
+    }
+
+    #[test]
+    fn decodes_extended_semi_constrained_bit_string() {
+        asn1_internal_tests!("BitStringExample ::= BIT STRING (4..MAX,...)");
+        assert_eq!(
+            BitStringExample::decode::<Uper>(BSlice::from(
+                bits![static u8, Msb0; 0, 0,0,0,0,0,1,0,1, 0,0,1,0,1]
+            ))
+            .unwrap()
+            .1,
+            BitStringExample(vec![false, false, true, false, true])
+        );
+        assert_eq!(
+            BitStringExample::decode::<Uper>(BSlice::from(
+                bits![static u8, Msb0; 1,0,0,0,0,0,0,0,1,0]
+            ))
+            .unwrap()
+            .1,
+            BitStringExample(vec![false])
+        );
+    }
+
+    #[test]
+    fn decodes_range_size_character_string() {
+        asn1_internal_tests!("NumericStringExample ::= NumericString (SIZE(1..16))");
+
+        assert_eq!(
+            NumericStringExample::decode::<Uper>(BSlice::from(
+                bits![static u8, Msb0; 0,0,1,1, 0,0,1,0, 1,0,0,0, 0,0,0,1, 0,0,1,1]
+            ))
+            .unwrap()
+            .1,
+            NumericStringExample("1702".into())
+        );
+    }
+
+    #[test]
+    fn decodes_range_size_character_string_with_alphabet_constraint() {
+        asn1_internal_tests!(
+            r#"NumericStringExample ::= NumericString (SIZE(1..16) INTERSECTION FROM("0123"))"#
+        );
+
+        assert_eq!(
+            NumericStringExample::decode::<Uper>(BSlice::from(
+                bits![static u8, Msb0; 0,0,1,1, 0,0, 1,0, 1,1, 0,1]
+            ))
+            .unwrap()
+            .1,
+            NumericStringExample("0231".into())
+        );
+    }
+
+    #[test]
+    fn decodes_fixed_size_character_string_with_alphabet_constraint() {
+        asn1_internal_tests!(r#"Digit ::= UTF8String (SIZE(1) INTERSECTION FROM("0123456789"))"#);
+
+        assert_eq!(
+            Digit::decode::<Uper>(BSlice::from(bits![static u8, Msb0; 1,0,0,0]))
+                .unwrap()
+                .1,
+            Digit("8".into())
+        );
+    }
+
+    #[test]
+    fn decodes_unconstrained_character_string_with_alphabet_constraint() {
+        asn1_internal_tests!(r#"Greeting ::= UTF8String (FROM("HELO"))"#);
+
+        assert_eq!(
+            Greeting::decode::<Uper>(BSlice::from(
+                bits![static u8, Msb0; 0,0,0,0,0,1,0,1, 0,1, 0,0, 1,0, 1,0, 1,1]
+            ))
+            .unwrap()
+            .1,
+            Greeting("HELLO".into())
+        );
+    }
+
+    #[test]
+    fn decodes_unconstrained_variable_size_character_string() {
+        asn1_internal_tests!(r#"Greeting ::= GraphicString"#);
+        assert_eq!(
+            Greeting::decode::<Uper>(BSlice::from(bits![static u8, Msb0;
+            0,0,0,0,0,1,0,0,
+            1,1,1,1,0,0,0,0,
+            1,0,0,1,1,1,1,1,
+            1,0,0,1,0,0,1,0,
+            1,0,0,1,0,1,1,0,
+            ]))
+            .unwrap()
+            .1,
+            Greeting("💖".into())
+        );
+    }
+
+    #[test]
+    fn decodes_extended_variable_size_character_string() {
+        asn1_internal_tests!(r#"Greeting ::= GraphicString (SIZE(1..29876,...))"#);
+        assert_eq!(
+            Greeting::decode::<Uper>(BSlice::from(bits![static u8, Msb0;
+            0,0,0,0,0,1,0,0,
+            1,1,1,1,0,0,0,0,
+            1,0,0,1,1,1,1,1,
+            1,0,0,1,0,0,1,0,
+            1,0,0,1,0,1,1,0,
+            ]))
+            .unwrap()
+            .1,
+            Greeting("💖".into())
+        );
+    }
+
+    #[test]
+    fn decodes_sequence_of_with_definite_size() {
+        asn1_internal_tests!(r#"Test-Sequence-of ::= SEQUENCE (SIZE(3)) OF INTEGER(1..3)"#);
+        assert_eq!(
+            TestSequenceOf::decode::<Uper>(BSlice::from(bits![static u8, Msb0; 0,0,0,1,1,0]))
+                .unwrap()
+                .1,
+            TestSequenceOf(vec![
+                AnonymousTestSequenceOf(1),
+                AnonymousTestSequenceOf(2),
+                AnonymousTestSequenceOf(3)
+            ])
+        );
+    }
+
+    #[test]
+    fn decodes_sequence_of_with_range_size() {
+        asn1_internal_tests!(r#"Test-Sequence-of ::= SEQUENCE (SIZE(1..2)) OF INTEGER(1..3)"#);
+        assert_eq!(
+            TestSequenceOf::decode::<Uper>(BSlice::from(bits![u8, Msb0; 1,0,0,0,1]))
+                .unwrap()
+                .1,
+            TestSequenceOf(vec![AnonymousTestSequenceOf(1), AnonymousTestSequenceOf(2)]),
+        );
+    }
+
+    #[test]
+    fn decodes_sequence_of_with_extended_range_size() {
+        asn1_internal_tests!(r#"Test-Sequence-of ::= SEQUENCE (SIZE(1..2,...)) OF INTEGER(1..3)"#);
+        assert_eq!(
+            TestSequenceOf::decode::<Uper>(BSlice::from(
+                bits![u8, Msb0; 1, 0,0,0,0,0,0,1,1, 0,0, 0,1, 1,0]
+            ))
+            .unwrap()
+            .1,
+            TestSequenceOf(vec![
+                AnonymousTestSequenceOf(1),
+                AnonymousTestSequenceOf(2),
+                AnonymousTestSequenceOf(3)
+            ])
+        );
+    }
+
+    #[test]
+    fn decodes_sequence_of_with_unrestricted_size() {
+        asn1_internal_tests!(r#"Test-Sequence-of ::= SEQUENCE OF INTEGER(1..3)"#);
+        assert_eq!(
+            TestSequenceOf::decode::<Uper>(BSlice::from(
+                bits![u8, Msb0; 0,0,0,0,0,0,1,1, 0,0, 0,1, 1,0]
+            ))
+            .unwrap()
+            .1,
+            TestSequenceOf(vec![
+                AnonymousTestSequenceOf(1),
+                AnonymousTestSequenceOf(2),
+                AnonymousTestSequenceOf(3)
+            ]),
+        );
+    }
+}