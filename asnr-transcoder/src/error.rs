use core::fmt::{Debug, Display, Formatter, Result};

use alloc::{format, string::String};
use asnr_grammar::error::GrammarError;
use nom::{
    error::{ErrorKind, ParseError},
    AsBytes,
};

#[derive(Debug, Clone)]
pub struct DecodingError<I: AsBytes> {
    pub details: String,
    pub input: Option<I>,
    pub kind: DecodingErrorType,
}

#[derive(Debug, Clone)]
pub enum DecodingErrorType {
    InvalidEnumeratedIndex,
    InvalidChoiceIndex,
    InvalidSequenceMemberIndex,
    GenericParsingError,
    ConstraintError,
    Unsupported,
    WrappedNomError(ErrorKind),
}

impl<I: AsBytes> DecodingError<I> {
<<<<<<< HEAD
    pub fn new(details: &str, kind: DecodingErrorType) -> Self {
        Self {
            details: details.into(),
            kind,
            input: None,
        }
    }
=======
  pub fn new(details: &str, kind: DecodingErrorType) -> Self {
    Self {
      details: details.into(),
      kind,
      input: None
    }
  }
>>>>>>> 5cf67523
}

impl<I: AsBytes> From<GrammarError> for DecodingError<I> {
    fn from(value: GrammarError) -> Self {
        Self {
            details: value.details,
            kind: DecodingErrorType::ConstraintError,
            input: None,
        }
    }
}

impl<I: AsBytes> From<nom::Err<nom::error::Error<I>>> for DecodingError<I> {
    fn from(value: nom::Err<nom::error::Error<I>>) -> Self {
        let (error, input) = match value {
            nom::Err::Incomplete(req) => (format!("Incomplete input. Needs {:?}", req), None),
            nom::Err::Error(e) => (
                format!("Encountered error with code {:?} while parsing.", e.code),
                Some(e.input),
            ),
            nom::Err::Failure(e) => (
                format!(
                    "Encountered unrecoverable error with code {:?} while parsing.",
                    e.code
                ),
                Some(e.input),
            ),
        };
        DecodingError {
            details: error,
            kind: DecodingErrorType::GenericParsingError,
            input,
        }
    }
}

impl<I: AsBytes + Debug> ParseError<I> for DecodingError<I> {
    // on one line, we show the error code and the input that caused it
    fn from_error_kind(input: I, kind: ErrorKind) -> Self {
        let details = format!("{:?}:\t{:?}\n", kind, input);
        DecodingError {
            details,
            input: Some(input),
            kind: DecodingErrorType::WrappedNomError(kind),
        }
    }

    // if combining multiple errors, we show them one after the other
    fn append(input: I, kind: ErrorKind, other: Self) -> Self {
        let details = format!("{}{:?}:\t{:?}\n", other.details, kind, input);
        DecodingError {
            details,
            input: Some(input),
            kind: DecodingErrorType::WrappedNomError(kind),
        }
    }

    fn from_char(input: I, c: char) -> Self {
        let details = format!("'{}':\t{:?}\n", c, input);
        DecodingError {
            details,
            input: Some(input),
            kind: DecodingErrorType::GenericParsingError,
        }
    }

    fn or(self, other: Self) -> Self {
        let details = format!("{}\tOR\n{}\n", self.details, other.details);
        DecodingError {
            details,
            input: None,
            kind: DecodingErrorType::GenericParsingError,
        }
    }
}

impl<I: AsBytes + Debug> Display for DecodingError<I> {
    fn fmt(&self, f: &mut Formatter) -> Result {
        write!(
            f,
            "{:?} decoding ASN1 encoding: {}",
            self.kind, self.details
        )
    }
}

#[derive(Debug, Clone)]
pub struct EncodingError {
    pub details: String,
}

impl<I: AsBytes> From<DecodingError<I>> for EncodingError {
    fn from(value: DecodingError<I>) -> Self {
<<<<<<< HEAD
        EncodingError {
            details: value.details,
        }
=======
        EncodingError { details: value.details }
>>>>>>> 5cf67523
    }
}

impl From<&str> for EncodingError {
    fn from(value: &str) -> Self {
<<<<<<< HEAD
        EncodingError {
            details: value.into(),
        }
    }
}

impl From<GrammarError> for EncodingError {
    fn from(value: GrammarError) -> Self {
        Self {
            details: value.details,
        }
    }
}

=======
        EncodingError { details: value.into() }
    }
}
>>>>>>> 5cf67523
<|MERGE_RESOLUTION|>--- conflicted
+++ resolved
@@ -1,170 +1,145 @@
-use core::fmt::{Debug, Display, Formatter, Result};
-
-use alloc::{format, string::String};
-use asnr_grammar::error::GrammarError;
-use nom::{
-    error::{ErrorKind, ParseError},
-    AsBytes,
-};
-
-#[derive(Debug, Clone)]
-pub struct DecodingError<I: AsBytes> {
-    pub details: String,
-    pub input: Option<I>,
-    pub kind: DecodingErrorType,
-}
-
-#[derive(Debug, Clone)]
-pub enum DecodingErrorType {
-    InvalidEnumeratedIndex,
-    InvalidChoiceIndex,
-    InvalidSequenceMemberIndex,
-    GenericParsingError,
-    ConstraintError,
-    Unsupported,
-    WrappedNomError(ErrorKind),
-}
-
-impl<I: AsBytes> DecodingError<I> {
-<<<<<<< HEAD
-    pub fn new(details: &str, kind: DecodingErrorType) -> Self {
-        Self {
-            details: details.into(),
-            kind,
-            input: None,
-        }
-    }
-=======
-  pub fn new(details: &str, kind: DecodingErrorType) -> Self {
-    Self {
-      details: details.into(),
-      kind,
-      input: None
-    }
-  }
->>>>>>> 5cf67523
-}
-
-impl<I: AsBytes> From<GrammarError> for DecodingError<I> {
-    fn from(value: GrammarError) -> Self {
-        Self {
-            details: value.details,
-            kind: DecodingErrorType::ConstraintError,
-            input: None,
-        }
-    }
-}
-
-impl<I: AsBytes> From<nom::Err<nom::error::Error<I>>> for DecodingError<I> {
-    fn from(value: nom::Err<nom::error::Error<I>>) -> Self {
-        let (error, input) = match value {
-            nom::Err::Incomplete(req) => (format!("Incomplete input. Needs {:?}", req), None),
-            nom::Err::Error(e) => (
-                format!("Encountered error with code {:?} while parsing.", e.code),
-                Some(e.input),
-            ),
-            nom::Err::Failure(e) => (
-                format!(
-                    "Encountered unrecoverable error with code {:?} while parsing.",
-                    e.code
-                ),
-                Some(e.input),
-            ),
-        };
-        DecodingError {
-            details: error,
-            kind: DecodingErrorType::GenericParsingError,
-            input,
-        }
-    }
-}
-
-impl<I: AsBytes + Debug> ParseError<I> for DecodingError<I> {
-    // on one line, we show the error code and the input that caused it
-    fn from_error_kind(input: I, kind: ErrorKind) -> Self {
-        let details = format!("{:?}:\t{:?}\n", kind, input);
-        DecodingError {
-            details,
-            input: Some(input),
-            kind: DecodingErrorType::WrappedNomError(kind),
-        }
-    }
-
-    // if combining multiple errors, we show them one after the other
-    fn append(input: I, kind: ErrorKind, other: Self) -> Self {
-        let details = format!("{}{:?}:\t{:?}\n", other.details, kind, input);
-        DecodingError {
-            details,
-            input: Some(input),
-            kind: DecodingErrorType::WrappedNomError(kind),
-        }
-    }
-
-    fn from_char(input: I, c: char) -> Self {
-        let details = format!("'{}':\t{:?}\n", c, input);
-        DecodingError {
-            details,
-            input: Some(input),
-            kind: DecodingErrorType::GenericParsingError,
-        }
-    }
-
-    fn or(self, other: Self) -> Self {
-        let details = format!("{}\tOR\n{}\n", self.details, other.details);
-        DecodingError {
-            details,
-            input: None,
-            kind: DecodingErrorType::GenericParsingError,
-        }
-    }
-}
-
-impl<I: AsBytes + Debug> Display for DecodingError<I> {
-    fn fmt(&self, f: &mut Formatter) -> Result {
-        write!(
-            f,
-            "{:?} decoding ASN1 encoding: {}",
-            self.kind, self.details
-        )
-    }
-}
-
-#[derive(Debug, Clone)]
-pub struct EncodingError {
-    pub details: String,
-}
-
-impl<I: AsBytes> From<DecodingError<I>> for EncodingError {
-    fn from(value: DecodingError<I>) -> Self {
-<<<<<<< HEAD
-        EncodingError {
-            details: value.details,
-        }
-=======
-        EncodingError { details: value.details }
->>>>>>> 5cf67523
-    }
-}
-
-impl From<&str> for EncodingError {
-    fn from(value: &str) -> Self {
-<<<<<<< HEAD
-        EncodingError {
-            details: value.into(),
-        }
-    }
-}
-
-impl From<GrammarError> for EncodingError {
-    fn from(value: GrammarError) -> Self {
-        Self {
-            details: value.details,
-        }
-    }
-}
-
-=======
-        EncodingError { details: value.into() }
-    }
-}
->>>>>>> 5cf67523
+use core::fmt::{Debug, Display, Formatter, Result};
+
+use alloc::{format, string::String};
+use asnr_grammar::error::GrammarError;
+use nom::{
+    error::{ErrorKind, ParseError},
+    AsBytes,
+};
+
+#[derive(Debug, Clone)]
+pub struct DecodingError<I: AsBytes> {
+    pub details: String,
+    pub input: Option<I>,
+    pub kind: DecodingErrorType,
+}
+
+#[derive(Debug, Clone)]
+pub enum DecodingErrorType {
+    InvalidEnumeratedIndex,
+    InvalidChoiceIndex,
+    InvalidSequenceMemberIndex,
+    GenericParsingError,
+    ConstraintError,
+    Unsupported,
+    WrappedNomError(ErrorKind),
+}
+
+impl<I: AsBytes> DecodingError<I> {
+  pub fn new(details: &str, kind: DecodingErrorType) -> Self {
+    Self {
+      details: details.into(),
+      kind,
+      input: None
+    }
+  }
+}
+
+impl<I: AsBytes> From<GrammarError> for DecodingError<I> {
+    fn from(value: GrammarError) -> Self {
+        Self {
+            details: value.details,
+            kind: DecodingErrorType::ConstraintError,
+            input: None,
+        }
+    }
+}
+
+impl<I: AsBytes> From<nom::Err<nom::error::Error<I>>> for DecodingError<I> {
+    fn from(value: nom::Err<nom::error::Error<I>>) -> Self {
+        let (error, input) = match value {
+            nom::Err::Incomplete(req) => (format!("Incomplete input. Needs {:?}", req), None),
+            nom::Err::Error(e) => (
+                format!("Encountered error with code {:?} while parsing.", e.code),
+                Some(e.input),
+            ),
+            nom::Err::Failure(e) => (
+                format!(
+                    "Encountered unrecoverable error with code {:?} while parsing.",
+                    e.code
+                ),
+                Some(e.input),
+            ),
+        };
+        DecodingError {
+            details: error,
+            kind: DecodingErrorType::GenericParsingError,
+            input,
+        }
+    }
+}
+
+impl<I: AsBytes + Debug> ParseError<I> for DecodingError<I> {
+    // on one line, we show the error code and the input that caused it
+    fn from_error_kind(input: I, kind: ErrorKind) -> Self {
+        let details = format!("{:?}:\t{:?}\n", kind, input);
+        DecodingError {
+            details,
+            input: Some(input),
+            kind: DecodingErrorType::WrappedNomError(kind),
+        }
+    }
+
+    // if combining multiple errors, we show them one after the other
+    fn append(input: I, kind: ErrorKind, other: Self) -> Self {
+        let details = format!("{}{:?}:\t{:?}\n", other.details, kind, input);
+        DecodingError {
+            details,
+            input: Some(input),
+            kind: DecodingErrorType::WrappedNomError(kind),
+        }
+    }
+
+    fn from_char(input: I, c: char) -> Self {
+        let details = format!("'{}':\t{:?}\n", c, input);
+        DecodingError {
+            details,
+            input: Some(input),
+            kind: DecodingErrorType::GenericParsingError,
+        }
+    }
+
+    fn or(self, other: Self) -> Self {
+        let details = format!("{}\tOR\n{}\n", self.details, other.details);
+        DecodingError {
+            details,
+            input: None,
+            kind: DecodingErrorType::GenericParsingError,
+        }
+    }
+}
+
+impl<I: AsBytes + Debug> Display for DecodingError<I> {
+    fn fmt(&self, f: &mut Formatter) -> Result {
+        write!(
+            f,
+            "{:?} decoding ASN1 encoding: {}",
+            self.kind, self.details
+        )
+    }
+}
+
+#[derive(Debug, Clone)]
+pub struct EncodingError {
+    pub details: String,
+}
+
+impl<I: AsBytes> From<DecodingError<I>> for EncodingError {
+    fn from(value: DecodingError<I>) -> Self {
+        EncodingError { details: value.details }
+    }
+}
+
+impl From<&str> for EncodingError {
+    fn from(value: &str) -> Self {
+        EncodingError { details: value.into() }
+    }
+}
+
+impl From<GrammarError> for EncodingError {
+    fn from(value: GrammarError) -> Self {
+        Self {
+            details: value.details
+        }
+    }
+}