//! The `asnr-compiler` library is a parser combinator that parses ASN1 specifications and outputs
//! encoding-rule-agnotic rust representations of the ASN1 data elements. ASNR heavily relies on the great
//! library [nom](https://docs.rs/nom/latest/nom/) for its basic parsers. It is designed to be
//! encoding-rule-agnostic, so that its output can be used regardless whether the actual encoding follows
//! BER, DER, CER, PER, XER, or whatever exotic *ERs still out there.
//!
//! ## Example
//!
//! In order to compile ASN1 in your build process, invoke the ASNR compiler in your [`build.rs` build script](https://doc.rust-lang.org/cargo/reference/build-scripts.html).
//!
//! ```rust
//! // build.rs build script
//! use std::path::PathBuf;
//! use asnr_compiler::Asnr;
//!
//! fn main() {
//!   // Initialize the compiler
//!   match Asnr::new()
//!     // add a single ASN1 source file
//!     .add_asn_by_path(PathBuf::from("spec_1.asn"))
//!     // add several ASN1 source files
//!     .add_asn_sources_by_path(vec![
//!         PathBuf::from("spec_2.asn"),
//!         PathBuf::from("spec_3.asn"),
//!     ].iter())
//!     // set an output path for the generated rust code
//!     .set_output_path(PathBuf::from("./asn/generated.rs"))
//!     // you may also compile literal ASN1 snippets
//!     .add_asn_literal("My-test-integer ::= INTEGER (1..128)")
//!     // optionally choose to support `no_std`
//!     .no_std(true)
//!     .compile() {
//!     Ok(warnings /* Vec<Box<dyn Error>> */) => { /* handle compilation warnings */ }
//!     Err(error /* Box<dyn Error> */) => { /* handle unrecoverable compilation error */ }
//!   }
//! }
//! ```
mod generator;
mod parser;
mod validator;
pub(crate) mod utils;

use std::{
    env::{self},
    error::Error,
    fs::{self, read_to_string},
    io::{self, Write},
    path::PathBuf,
    process::{Command, Stdio},
    vec,
};

use asnr_grammar::ToplevelDeclaration;
use generator::{generate, imports_and_generic_types};
use parser::asn_spec;
use validator::Validator;

/// The ASNR compiler
#[derive(Debug, PartialEq)]
pub struct Asnr<S: AsnrState> {
    state: S,
}

/// Typestate representing compiler with missing parameters
pub struct AsnrMissingParams {
    no_std: bool,
}

impl Default for AsnrMissingParams {
    fn default() -> Self {
        Self { no_std: false }
    }
}

<<<<<<< HEAD
#[derive(Debug, PartialEq, Default)]
pub enum Framework {
  #[default] Asnr,
  Rasn
}

#[derive(Default)]
pub struct AsnrCompiler {
=======
/// Typestate representing compiler that is ready to compile
pub struct AsnrCompileReady {
>>>>>>> 5cf67523
    sources: Vec<AsnSource>,
    output_path: PathBuf,
    no_std: bool,
    framework: Framework
}

<<<<<<< HEAD
impl From<Vec<PathBuf>> for AsnrCompiler {
    fn from(value: Vec<PathBuf>) -> Self {
        AsnrCompiler {
            sources: value.into_iter().map(|p| AsnSource::Path(p)).collect(),
            output_path: default_output_dir(),
            ..Default::default()
=======
/// Typestate representing compiler that has the output path set, but is missing ASN1 sources
pub struct AsnrOutputSet {
    output_path: PathBuf,
    no_std: bool,
}

/// Typestate representing compiler that knows about ASN1 sources, but doesn't have an output path set
pub struct AsnrSourcesSet {
    sources: Vec<AsnSource>,
    no_std: bool,
}

/// State of the Asnr compiler
pub trait AsnrState {}
impl AsnrState for AsnrCompileReady {}
impl AsnrState for AsnrOutputSet {}
impl AsnrState for AsnrSourcesSet {}
impl AsnrState for AsnrMissingParams {}

#[derive(Debug, PartialEq)]
enum AsnSource {
    Path(PathBuf),
    Literal(String),
}

impl Asnr<AsnrMissingParams> {
    /// Provides a Builder for building ASNR compiler commands
    pub fn new() -> Asnr<AsnrMissingParams> {
        Asnr {
            state: AsnrMissingParams::default(),
>>>>>>> 5cf67523
        }
    }

<<<<<<< HEAD
impl From<PathBuf> for AsnrCompiler {
    fn from(value: PathBuf) -> Self {
        AsnrCompiler {
            sources: vec![AsnSource::Path(value)],
            output_path: default_output_dir(),
            ..Default::default()
=======
    /// Add an ASN1 source to the compile command by path
    /// * `path_to_source` - path to ASN1 file to include
    pub fn add_asn_by_path(self, path_to_source: impl Into<PathBuf>) -> Asnr<AsnrSourcesSet> {
        Asnr {
            state: AsnrSourcesSet {
                sources: vec![AsnSource::Path(path_to_source.into())],
                no_std: self.state.no_std,
            },
>>>>>>> 5cf67523
        }
    }

<<<<<<< HEAD
impl From<&str> for AsnrCompiler {
    fn from(value: &str) -> Self {
        AsnrCompiler {
            sources: vec![AsnSource::Literal(value.into())],
            output_path: default_output_dir(),
            ..Default::default()
=======
    /// Generate Rust representations compatible with an environment without the standard library
    /// * `is_supporting` - whether the generated Rust should comply with no_std
    pub fn no_std(self, is_supporting: bool) -> Self {
        Self {
            state: AsnrMissingParams {
                no_std: is_supporting,
            },
        }
    }

    /// Add several ASN1 sources by path to the compile command
    /// * `path_to_source` - iterator of paths to the ASN1 files to be included
    pub fn add_asn_sources_by_path(
        self,
        paths_to_sources: impl Iterator<Item = impl Into<PathBuf>>,
    ) -> Asnr<AsnrSourcesSet> {
        Asnr {
            state: AsnrSourcesSet {
                sources: paths_to_sources
                    .map(|p| AsnSource::Path(p.into()))
                    .collect(),
                no_std: self.state.no_std,
            },
        }
    }

    /// Add a literal ASN1 source to the compile command
    /// * `literal` - literal ASN1 statement to include
    /// ```rust
    /// # use asnr_compiler::Asnr;
    /// Asnr::new().add_asn_literal("My-test-integer ::= INTEGER (1..128)").compile_to_string();
    /// ```
    pub fn add_asn_literal(self, literal: impl Into<String>) -> Asnr<AsnrSourcesSet> {
        Asnr {
            state: AsnrSourcesSet {
                sources: vec![AsnSource::Literal(literal.into())],
                no_std: self.state.no_std,
            },
        }
    }

    /// Set the output path for the generated rust representation.
    /// * `output_path` - path to an output file or directory, if path indicates
    ///                   a directory, the output file is named `asnr_generated.rs`
    pub fn set_output_path(self, output_path: impl Into<PathBuf>) -> Asnr<AsnrOutputSet> {
        let mut path: PathBuf = output_path.into();
        if path.is_dir() {
            path.set_file_name("asnr_generated.rs");
        }
        Asnr {
            state: AsnrOutputSet {
                output_path: path,
                no_std: self.state.no_std,
            },
>>>>>>> 5cf67523
        }
    }
}

impl Asnr<AsnrOutputSet> {
    /// Add an ASN1 source to the compile command by path
    /// * `path_to_source` - path to ASN1 file to include
    pub fn add_asn_by_path(self, path_to_source: impl Into<PathBuf>) -> Asnr<AsnrCompileReady> {
        Asnr {
            state: AsnrCompileReady {
                sources: vec![AsnSource::Path(path_to_source.into())],
                no_std: self.state.no_std,
                output_path: self.state.output_path,
            },
        }
    }

    /// Generate Rust representations compatible with an environment without the standard library
    /// * `is_supporting` - whether the generated Rust should comply with no_std
    pub fn no_std(self, is_supporting: bool) -> Self {
        Self {
            state: AsnrOutputSet {
                output_path: self.state.output_path,
                no_std: is_supporting,
            },
        }
    }

    /// Add several ASN1 sources by path to the compile command
    /// * `path_to_source` - iterator of paths to the ASN1 files to be included
    pub fn add_asn_sources_by_path(
        self,
        paths_to_sources: impl Iterator<Item = impl Into<PathBuf>>,
    ) -> Asnr<AsnrCompileReady> {
        Asnr {
            state: AsnrCompileReady {
                sources: paths_to_sources
                    .map(|p| AsnSource::Path(p.into()))
                    .collect(),
                no_std: self.state.no_std,
                output_path: self.state.output_path,
            },
        }
    }

    /// Define, which framework should be used for representing ASN1 in Rust.
    /// * Framework::Asnr uses the `asnr-grammar` and `asnr-trancoder` crates
    /// * Framework::Rasn uses [rasn](https://github.com/XAMPPRocky/rasn)
    pub fn framework(mut self, framework: Framework) -> AsnrCompiler {
      self.framework = framework;
      self
    }

    /// Add a literal ASN1 source to the compile command
    /// * `literal` - literal ASN1 statement to include
    /// ```rust
    /// # use asnr_compiler::Asnr;
    /// Asnr::new().add_asn_literal("My-test-integer ::= INTEGER (1..128)").compile_to_string();
    /// ```
    pub fn add_asn_literal(self, literal: impl Into<String>) -> Asnr<AsnrCompileReady> {
        Asnr {
            state: AsnrCompileReady {
                sources: vec![AsnSource::Literal(literal.into())],
                no_std: self.state.no_std,
                output_path: self.state.output_path,
            },
        }
    }
}

impl Asnr<AsnrSourcesSet> {
    /// Add an ASN1 source to the compile command by path
    /// * `path_to_source` - path to ASN1 file to include
    pub fn add_asn_by_path(self, path_to_source: impl Into<PathBuf>) -> Asnr<AsnrSourcesSet> {
        let mut sources: Vec<AsnSource> = self.state.sources;
        sources.push(AsnSource::Path(path_to_source.into()));
        Asnr {
            state: AsnrSourcesSet {
                sources,
                no_std: self.state.no_std,
            },
        }
    }

    /// Generate Rust representations compatible with an environment without the standard library
    /// * `is_supporting` - whether the generated Rust should comply with no_std
    pub fn no_std(self, is_supporting: bool) -> Asnr<AsnrSourcesSet> {
        Self {
            state: AsnrSourcesSet {
                sources: self.state.sources,
                no_std: is_supporting,
            },
        }
    }

    /// Add several ASN1 sources by path to the compile command
    /// * `path_to_source` - iterator of paths to the ASN1 files to be included
    pub fn add_asn_sources_by_path(
        self,
        paths_to_sources: impl Iterator<Item = impl Into<PathBuf>>,
    ) -> Asnr<AsnrSourcesSet> {
        let mut sources: Vec<AsnSource> = self.state.sources;
        sources.extend(paths_to_sources.map(|p| AsnSource::Path(p.into())));
        Asnr {
            state: AsnrSourcesSet {
                sources,
                no_std: self.state.no_std,
            },
        }
    }

    /// Add a literal ASN1 source to the compile command
    /// * `literal` - literal ASN1 statement to include
    /// ```rust
    /// # use asnr_compiler::Asnr;
    /// Asnr::new().add_asn_literal("My-test-integer ::= INTEGER (1..128)").compile_to_string();
    /// ```
    pub fn add_asn_literal(self, literal: impl Into<String>) -> Asnr<AsnrSourcesSet> {
        let mut sources: Vec<AsnSource> = self.state.sources;
        sources.push(AsnSource::Literal(literal.into()));
        Asnr {
            state: AsnrSourcesSet {
                sources,
                no_std: self.state.no_std,
            },
        }
    }

    /// Set the output path for the generated rust representation.
    /// * `output_path` - path to an output file or directory, if path indicates
    ///                   a directory, the output file is named `asnr_generated.rs`
    pub fn set_output_path(self, output_path: impl Into<PathBuf>) -> Asnr<AsnrCompileReady> {
        let mut path: PathBuf = output_path.into();
        if path.is_dir() {
            path.set_file_name("asnr_generated.rs");
        }
        Asnr {
            state: AsnrCompileReady {
                sources: self.state.sources,
                output_path: path,
                no_std: self.state.no_std,
            },
        }
    }

    /// Runs the ASNR compiler command and returns stringified Rust.
    /// Returns a Result wrapping a compilation result:
    /// * _Ok_  - tuple containing the stringified Rust representation of the ASN1 spec as well as a vector of warnings raised during the compilation
    /// * _Err_ - Unrecoverable error, no rust representations were generated
    pub fn compile_to_string(self) -> Result<(String, Vec<Box<dyn Error>>), Box<dyn Error>> {
        internal_compile(&self, false)
    }
}

<<<<<<< HEAD
    fn internal_compile(
        &self,
        include_clippy_allows: bool,
    ) -> Result<(String, Vec<Box<dyn Error>>), Box<dyn Error>> {
        let mut result = imports_and_generic_types(&self.framework, None, self.no_std, include_clippy_allows);
        let mut warnings = Vec::<Box<dyn Error>>::new();
        let mut modules: Vec<ToplevelDeclaration> = vec![];
        for src in &self.sources {
            let stringified_src = match src {
                AsnSource::Path(p) => read_to_string(p)?,
                AsnSource::Literal(l) => l.clone(),
            };
            modules.append(
                &mut asn_spec(&stringified_src)?
                    .into_iter()
                    .flat_map(|(_, tld)| tld)
                    .collect(),
            );
        }
        let (valid_tlds, mut validator_errors) = Validator::new(modules).validate()?;
        let (generated, mut generator_errors) = valid_tlds.into_iter().fold(
            (String::new(), Vec::<Box<dyn Error>>::new()),
            |(mut rust, mut errors), tld| {
                match generate(&self.framework, tld, None) {
                    Ok(r) => {
                        rust = rust + &r + "\n";
                    }
                    Err(e) => errors.push(Box::new(e)),
                }
                (rust, errors)
=======
impl Asnr<AsnrCompileReady> {
    /// Add an ASN1 source to the compile command by path
    /// * `path_to_source` - path to ASN1 file to include
    pub fn add_asn_by_path(self, path_to_source: impl Into<PathBuf>) -> Asnr<AsnrCompileReady> {
        let mut sources: Vec<AsnSource> = self.state.sources;
        sources.push(AsnSource::Path(path_to_source.into()));
        Asnr {
            state: AsnrCompileReady {
                output_path: self.state.output_path,
                sources,
                no_std: self.state.no_std,
            },
        }
    }

    /// Generate Rust representations compatible with an environment without the standard library
    /// * `is_supporting` - whether the generated Rust should comply with no_std
    pub fn no_std(self, is_supporting: bool) -> Asnr<AsnrCompileReady> {
        Self {
            state: AsnrCompileReady {
                output_path: self.state.output_path,
                sources: self.state.sources,
                no_std: is_supporting,
>>>>>>> 5cf67523
            },
        }
    }

    /// Add several ASN1 sources by path to the compile command
    /// * `path_to_source` - iterator of paths to the ASN1 files to be included
    pub fn add_asn_sources_by_path(
        self,
        paths_to_sources: impl Iterator<Item = impl Into<PathBuf>>,
    ) -> Asnr<AsnrCompileReady> {
        let mut sources: Vec<AsnSource> = self.state.sources;
        sources.extend(paths_to_sources.map(|p| AsnSource::Path(p.into())));
        Asnr {
            state: AsnrCompileReady {
                sources,
                output_path: self.state.output_path,
                no_std: self.state.no_std,
            },
        }
    }

    /// Add a literal ASN1 source to the compile command
    /// * `literal` - literal ASN1 statement to include
    /// ```rust
    /// # use asnr_compiler::Asnr;
    /// Asnr::new().add_asn_literal("My-test-integer ::= INTEGER (1..128)").compile_to_string();
    /// ```
    pub fn add_asn_literal(self, literal: impl Into<String>) -> Asnr<AsnrCompileReady> {
        let mut sources: Vec<AsnSource> = self.state.sources;
        sources.push(AsnSource::Literal(literal.into()));
        Asnr {
            state: AsnrCompileReady {
                output_path: self.state.output_path,
                sources,
                no_std: self.state.no_std,
            },
        }
    }

    /// Runs the ASNR compiler command and returns stringified Rust.
    /// Returns a Result wrapping a compilation result:
    /// * _Ok_  - tuple containing the stringified Rust representation of the ASN1 spec as well as a vector of warnings raised during the compilation
    /// * _Err_ - Unrecoverable error, no rust representations were generated
    pub fn compile_to_string(self) -> Result<(String, Vec<Box<dyn Error>>), Box<dyn Error>> {
        internal_compile(&Asnr {
            state: AsnrSourcesSet {
                sources: self.state.sources,
                no_std: self.state.no_std,
            },
        }, false)
    }

    /// Runs the ASNR compiler command.
    /// Returns a Result wrapping a compilation result:
    /// * _Ok_  - Vector of warnings raised during the compilation
    /// * _Err_ - Unrecoverable error, no rust representations were generated
    pub fn compile(self) -> Result<Vec<Box<dyn Error>>, Box<dyn Error>> {
        let (result, warnings) = internal_compile(
            &Asnr {
                state: AsnrSourcesSet {
                    sources: self.state.sources,
                    no_std: self.state.no_std,
                },
            },
            true,
        )?;

        fs::write(self.state.output_path, result)?;

        Ok(warnings)
    }
}

fn internal_compile(
    asnr: &Asnr<AsnrSourcesSet>,
    include_clippy_allows: bool,
) -> Result<(String, Vec<Box<dyn Error>>), Box<dyn Error>> {
    let mut result = imports_and_generic_types(None, asnr.state.no_std, include_clippy_allows);
    let mut warnings = Vec::<Box<dyn Error>>::new();
    let mut modules: Vec<ToplevelDeclaration> = vec![];
    for src in &asnr.state.sources {
        let stringified_src = match src {
            AsnSource::Path(p) => read_to_string(p)?,
            AsnSource::Literal(l) => l.clone(),
        };
        modules.append(
            &mut asn_spec(&stringified_src)?
                .into_iter()
                .flat_map(|(_, tld)| tld)
                .collect(),
        );
    }
    let (valid_tlds, mut validator_errors) = Validator::new(modules).validate()?;
    let (generated, mut generator_errors) = valid_tlds.into_iter().fold(
        (String::new(), Vec::<Box<dyn Error>>::new()),
        |(mut rust, mut errors), tld| {
            match generate(tld, None) {
                Ok(r) => {
                    rust = rust + &r + "\n";
                }
                Err(e) => errors.push(Box::new(e)),
            }
            (rust, errors)
        },
    );
    result += &generated;
    warnings.append(&mut validator_errors);
    warnings.append(&mut generator_errors);

    result = format_bindings(&result).unwrap_or(result);

    Ok((result, warnings))
}

fn format_bindings(bindings: &String) -> Result<String, Box<dyn Error>> {
    let mut rustfmt = PathBuf::from(env::var("CARGO_HOME")?);
    rustfmt.push("bin/rustfmt");
    let mut cmd = Command::new(&*rustfmt);

    cmd.stdin(Stdio::piped()).stdout(Stdio::piped());

    let mut child = cmd.spawn()?;
    let mut child_stdin = child.stdin.take().unwrap();
    let mut child_stdout = child.stdout.take().unwrap();

    // Write to stdin in a new thread, so that we can read from stdout on this
    // thread. This keeps the child from blocking on writing to its stdout which
    // might block us from writing to its stdin.
    let bindings = bindings.to_owned();
    let stdin_handle = ::std::thread::spawn(move || {
        let _ = child_stdin.write_all(bindings.as_bytes());
        bindings
    });

    let mut output = vec![];
    io::copy(&mut child_stdout, &mut output)?;

    let status = child.wait()?;
    let bindings = stdin_handle.join().expect(
        "The thread writing to rustfmt's stdin doesn't do \
             anything that could panic",
    );

    match String::from_utf8(output) {
        Ok(bindings) => match status.code() {
            Some(0) => Ok(bindings),
            Some(2) => Err(Box::new(io::Error::new(
                io::ErrorKind::Other,
                "Rustfmt parsing errors.".to_string(),
            ))),
            Some(3) => Ok(bindings),
            _ => Err(Box::new(io::Error::new(
                io::ErrorKind::Other,
                "Internal rustfmt error".to_string(),
            ))),
        },
        _ => Ok(bindings.into()),
    }
}

#[cfg(test)]
mod tests {
    use std::path::PathBuf;

    use crate::Asnr;

    #[test]
    fn compiles_a_simple_spec() {
        println!(
            "{:#?}",
<<<<<<< HEAD
            Asnr::compiler()
            .framework(crate::Framework::Rasn)
                .no_std(false)
                // .add_asn_by_path(PathBuf::from("test_asn1/AddGrpC.asn"))
                // .add_asn_by_path(PathBuf::from("test_asn1/ETSI-ITS-CDD.asn"))
                 .add_asn_by_path(PathBuf::from("test_asn1/v2x.asn"))
=======
            Asnr::new()
                .no_std(true)
                // .add_asn_by_path(PathBuf::from("test_asn1/AddGrpC.asn"))
                // .add_asn_by_path(PathBuf::from("test_asn1/ETSI-ITS-CDD.asn"))
                .add_asn_by_path(PathBuf::from("test_asn1/v2x.asn"))
>>>>>>> 5cf67523
                // .add_asn_by_path(PathBuf::from("test_asn1/denm_2_0.asn"))
                // .add_asn_by_path(PathBuf::from(
                //     "test_asn1/CPM-OriginatingStationContainers.asn"
                // ))
                // .add_asn_by_path(PathBuf::from("test_asn1/CPM-PerceivedObjectContainer.asn"))
                // .add_asn_by_path(PathBuf::from("test_asn1/CPM-PerceptionRegionContainer.asn"))
                // .add_asn_by_path(PathBuf::from(
                //     "test_asn1/CPM-SensorInformationContainer.asn"
                // ))
                // .add_asn_by_path(PathBuf::from("test_asn1/CPM-PDU-Descriptions.asn"))
                .set_output_path(PathBuf::from("../asnr-transcoder/src/generated.rs"))
                .compile()
                .unwrap()
        )
    }
}
<|MERGE_RESOLUTION|>--- conflicted
+++ resolved
@@ -1,628 +1,629 @@
-//! The `asnr-compiler` library is a parser combinator that parses ASN1 specifications and outputs
-//! encoding-rule-agnotic rust representations of the ASN1 data elements. ASNR heavily relies on the great
-//! library [nom](https://docs.rs/nom/latest/nom/) for its basic parsers. It is designed to be
-//! encoding-rule-agnostic, so that its output can be used regardless whether the actual encoding follows
-//! BER, DER, CER, PER, XER, or whatever exotic *ERs still out there.
-//!
-//! ## Example
-//!
-//! In order to compile ASN1 in your build process, invoke the ASNR compiler in your [`build.rs` build script](https://doc.rust-lang.org/cargo/reference/build-scripts.html).
-//!
-//! ```rust
-//! // build.rs build script
-//! use std::path::PathBuf;
-//! use asnr_compiler::Asnr;
-//!
-//! fn main() {
-//!   // Initialize the compiler
-//!   match Asnr::new()
-//!     // add a single ASN1 source file
-//!     .add_asn_by_path(PathBuf::from("spec_1.asn"))
-//!     // add several ASN1 source files
-//!     .add_asn_sources_by_path(vec![
-//!         PathBuf::from("spec_2.asn"),
-//!         PathBuf::from("spec_3.asn"),
-//!     ].iter())
-//!     // set an output path for the generated rust code
-//!     .set_output_path(PathBuf::from("./asn/generated.rs"))
-//!     // you may also compile literal ASN1 snippets
-//!     .add_asn_literal("My-test-integer ::= INTEGER (1..128)")
-//!     // optionally choose to support `no_std`
-//!     .no_std(true)
-//!     .compile() {
-//!     Ok(warnings /* Vec<Box<dyn Error>> */) => { /* handle compilation warnings */ }
-//!     Err(error /* Box<dyn Error> */) => { /* handle unrecoverable compilation error */ }
-//!   }
-//! }
-//! ```
-mod generator;
-mod parser;
-mod validator;
-pub(crate) mod utils;
-
-use std::{
-    env::{self},
-    error::Error,
-    fs::{self, read_to_string},
-    io::{self, Write},
-    path::PathBuf,
-    process::{Command, Stdio},
-    vec,
-};
-
-use asnr_grammar::ToplevelDeclaration;
-use generator::{generate, imports_and_generic_types};
-use parser::asn_spec;
-use validator::Validator;
-
-/// The ASNR compiler
-#[derive(Debug, PartialEq)]
-pub struct Asnr<S: AsnrState> {
-    state: S,
-}
-
-/// Typestate representing compiler with missing parameters
-pub struct AsnrMissingParams {
-    no_std: bool,
-}
-
-impl Default for AsnrMissingParams {
-    fn default() -> Self {
-        Self { no_std: false }
-    }
-}
-
-<<<<<<< HEAD
-#[derive(Debug, PartialEq, Default)]
-pub enum Framework {
-  #[default] Asnr,
-  Rasn
-}
-
-#[derive(Default)]
-pub struct AsnrCompiler {
-=======
-/// Typestate representing compiler that is ready to compile
-pub struct AsnrCompileReady {
->>>>>>> 5cf67523
-    sources: Vec<AsnSource>,
-    output_path: PathBuf,
-    no_std: bool,
-    framework: Framework
-}
-
-<<<<<<< HEAD
-impl From<Vec<PathBuf>> for AsnrCompiler {
-    fn from(value: Vec<PathBuf>) -> Self {
-        AsnrCompiler {
-            sources: value.into_iter().map(|p| AsnSource::Path(p)).collect(),
-            output_path: default_output_dir(),
-            ..Default::default()
-=======
-/// Typestate representing compiler that has the output path set, but is missing ASN1 sources
-pub struct AsnrOutputSet {
-    output_path: PathBuf,
-    no_std: bool,
-}
-
-/// Typestate representing compiler that knows about ASN1 sources, but doesn't have an output path set
-pub struct AsnrSourcesSet {
-    sources: Vec<AsnSource>,
-    no_std: bool,
-}
-
-/// State of the Asnr compiler
-pub trait AsnrState {}
-impl AsnrState for AsnrCompileReady {}
-impl AsnrState for AsnrOutputSet {}
-impl AsnrState for AsnrSourcesSet {}
-impl AsnrState for AsnrMissingParams {}
-
-#[derive(Debug, PartialEq)]
-enum AsnSource {
-    Path(PathBuf),
-    Literal(String),
-}
-
-impl Asnr<AsnrMissingParams> {
-    /// Provides a Builder for building ASNR compiler commands
-    pub fn new() -> Asnr<AsnrMissingParams> {
-        Asnr {
-            state: AsnrMissingParams::default(),
->>>>>>> 5cf67523
-        }
-    }
-
-<<<<<<< HEAD
-impl From<PathBuf> for AsnrCompiler {
-    fn from(value: PathBuf) -> Self {
-        AsnrCompiler {
-            sources: vec![AsnSource::Path(value)],
-            output_path: default_output_dir(),
-            ..Default::default()
-=======
-    /// Add an ASN1 source to the compile command by path
-    /// * `path_to_source` - path to ASN1 file to include
-    pub fn add_asn_by_path(self, path_to_source: impl Into<PathBuf>) -> Asnr<AsnrSourcesSet> {
-        Asnr {
-            state: AsnrSourcesSet {
-                sources: vec![AsnSource::Path(path_to_source.into())],
-                no_std: self.state.no_std,
-            },
->>>>>>> 5cf67523
-        }
-    }
-
-<<<<<<< HEAD
-impl From<&str> for AsnrCompiler {
-    fn from(value: &str) -> Self {
-        AsnrCompiler {
-            sources: vec![AsnSource::Literal(value.into())],
-            output_path: default_output_dir(),
-            ..Default::default()
-=======
-    /// Generate Rust representations compatible with an environment without the standard library
-    /// * `is_supporting` - whether the generated Rust should comply with no_std
-    pub fn no_std(self, is_supporting: bool) -> Self {
-        Self {
-            state: AsnrMissingParams {
-                no_std: is_supporting,
-            },
-        }
-    }
-
-    /// Add several ASN1 sources by path to the compile command
-    /// * `path_to_source` - iterator of paths to the ASN1 files to be included
-    pub fn add_asn_sources_by_path(
-        self,
-        paths_to_sources: impl Iterator<Item = impl Into<PathBuf>>,
-    ) -> Asnr<AsnrSourcesSet> {
-        Asnr {
-            state: AsnrSourcesSet {
-                sources: paths_to_sources
-                    .map(|p| AsnSource::Path(p.into()))
-                    .collect(),
-                no_std: self.state.no_std,
-            },
-        }
-    }
-
-    /// Add a literal ASN1 source to the compile command
-    /// * `literal` - literal ASN1 statement to include
-    /// ```rust
-    /// # use asnr_compiler::Asnr;
-    /// Asnr::new().add_asn_literal("My-test-integer ::= INTEGER (1..128)").compile_to_string();
-    /// ```
-    pub fn add_asn_literal(self, literal: impl Into<String>) -> Asnr<AsnrSourcesSet> {
-        Asnr {
-            state: AsnrSourcesSet {
-                sources: vec![AsnSource::Literal(literal.into())],
-                no_std: self.state.no_std,
-            },
-        }
-    }
-
-    /// Set the output path for the generated rust representation.
-    /// * `output_path` - path to an output file or directory, if path indicates
-    ///                   a directory, the output file is named `asnr_generated.rs`
-    pub fn set_output_path(self, output_path: impl Into<PathBuf>) -> Asnr<AsnrOutputSet> {
-        let mut path: PathBuf = output_path.into();
-        if path.is_dir() {
-            path.set_file_name("asnr_generated.rs");
-        }
-        Asnr {
-            state: AsnrOutputSet {
-                output_path: path,
-                no_std: self.state.no_std,
-            },
->>>>>>> 5cf67523
-        }
-    }
-}
-
-impl Asnr<AsnrOutputSet> {
-    /// Add an ASN1 source to the compile command by path
-    /// * `path_to_source` - path to ASN1 file to include
-    pub fn add_asn_by_path(self, path_to_source: impl Into<PathBuf>) -> Asnr<AsnrCompileReady> {
-        Asnr {
-            state: AsnrCompileReady {
-                sources: vec![AsnSource::Path(path_to_source.into())],
-                no_std: self.state.no_std,
-                output_path: self.state.output_path,
-            },
-        }
-    }
-
-    /// Generate Rust representations compatible with an environment without the standard library
-    /// * `is_supporting` - whether the generated Rust should comply with no_std
-    pub fn no_std(self, is_supporting: bool) -> Self {
-        Self {
-            state: AsnrOutputSet {
-                output_path: self.state.output_path,
-                no_std: is_supporting,
-            },
-        }
-    }
-
-    /// Add several ASN1 sources by path to the compile command
-    /// * `path_to_source` - iterator of paths to the ASN1 files to be included
-    pub fn add_asn_sources_by_path(
-        self,
-        paths_to_sources: impl Iterator<Item = impl Into<PathBuf>>,
-    ) -> Asnr<AsnrCompileReady> {
-        Asnr {
-            state: AsnrCompileReady {
-                sources: paths_to_sources
-                    .map(|p| AsnSource::Path(p.into()))
-                    .collect(),
-                no_std: self.state.no_std,
-                output_path: self.state.output_path,
-            },
-        }
-    }
-
-    /// Define, which framework should be used for representing ASN1 in Rust.
-    /// * Framework::Asnr uses the `asnr-grammar` and `asnr-trancoder` crates
-    /// * Framework::Rasn uses [rasn](https://github.com/XAMPPRocky/rasn)
-    pub fn framework(mut self, framework: Framework) -> AsnrCompiler {
-      self.framework = framework;
-      self
-    }
-
-    /// Add a literal ASN1 source to the compile command
-    /// * `literal` - literal ASN1 statement to include
-    /// ```rust
-    /// # use asnr_compiler::Asnr;
-    /// Asnr::new().add_asn_literal("My-test-integer ::= INTEGER (1..128)").compile_to_string();
-    /// ```
-    pub fn add_asn_literal(self, literal: impl Into<String>) -> Asnr<AsnrCompileReady> {
-        Asnr {
-            state: AsnrCompileReady {
-                sources: vec![AsnSource::Literal(literal.into())],
-                no_std: self.state.no_std,
-                output_path: self.state.output_path,
-            },
-        }
-    }
-}
-
-impl Asnr<AsnrSourcesSet> {
-    /// Add an ASN1 source to the compile command by path
-    /// * `path_to_source` - path to ASN1 file to include
-    pub fn add_asn_by_path(self, path_to_source: impl Into<PathBuf>) -> Asnr<AsnrSourcesSet> {
-        let mut sources: Vec<AsnSource> = self.state.sources;
-        sources.push(AsnSource::Path(path_to_source.into()));
-        Asnr {
-            state: AsnrSourcesSet {
-                sources,
-                no_std: self.state.no_std,
-            },
-        }
-    }
-
-    /// Generate Rust representations compatible with an environment without the standard library
-    /// * `is_supporting` - whether the generated Rust should comply with no_std
-    pub fn no_std(self, is_supporting: bool) -> Asnr<AsnrSourcesSet> {
-        Self {
-            state: AsnrSourcesSet {
-                sources: self.state.sources,
-                no_std: is_supporting,
-            },
-        }
-    }
-
-    /// Add several ASN1 sources by path to the compile command
-    /// * `path_to_source` - iterator of paths to the ASN1 files to be included
-    pub fn add_asn_sources_by_path(
-        self,
-        paths_to_sources: impl Iterator<Item = impl Into<PathBuf>>,
-    ) -> Asnr<AsnrSourcesSet> {
-        let mut sources: Vec<AsnSource> = self.state.sources;
-        sources.extend(paths_to_sources.map(|p| AsnSource::Path(p.into())));
-        Asnr {
-            state: AsnrSourcesSet {
-                sources,
-                no_std: self.state.no_std,
-            },
-        }
-    }
-
-    /// Add a literal ASN1 source to the compile command
-    /// * `literal` - literal ASN1 statement to include
-    /// ```rust
-    /// # use asnr_compiler::Asnr;
-    /// Asnr::new().add_asn_literal("My-test-integer ::= INTEGER (1..128)").compile_to_string();
-    /// ```
-    pub fn add_asn_literal(self, literal: impl Into<String>) -> Asnr<AsnrSourcesSet> {
-        let mut sources: Vec<AsnSource> = self.state.sources;
-        sources.push(AsnSource::Literal(literal.into()));
-        Asnr {
-            state: AsnrSourcesSet {
-                sources,
-                no_std: self.state.no_std,
-            },
-        }
-    }
-
-    /// Set the output path for the generated rust representation.
-    /// * `output_path` - path to an output file or directory, if path indicates
-    ///                   a directory, the output file is named `asnr_generated.rs`
-    pub fn set_output_path(self, output_path: impl Into<PathBuf>) -> Asnr<AsnrCompileReady> {
-        let mut path: PathBuf = output_path.into();
-        if path.is_dir() {
-            path.set_file_name("asnr_generated.rs");
-        }
-        Asnr {
-            state: AsnrCompileReady {
-                sources: self.state.sources,
-                output_path: path,
-                no_std: self.state.no_std,
-            },
-        }
-    }
-
-    /// Runs the ASNR compiler command and returns stringified Rust.
-    /// Returns a Result wrapping a compilation result:
-    /// * _Ok_  - tuple containing the stringified Rust representation of the ASN1 spec as well as a vector of warnings raised during the compilation
-    /// * _Err_ - Unrecoverable error, no rust representations were generated
-    pub fn compile_to_string(self) -> Result<(String, Vec<Box<dyn Error>>), Box<dyn Error>> {
-        internal_compile(&self, false)
-    }
-}
-
-<<<<<<< HEAD
-    fn internal_compile(
-        &self,
-        include_clippy_allows: bool,
-    ) -> Result<(String, Vec<Box<dyn Error>>), Box<dyn Error>> {
-        let mut result = imports_and_generic_types(&self.framework, None, self.no_std, include_clippy_allows);
-        let mut warnings = Vec::<Box<dyn Error>>::new();
-        let mut modules: Vec<ToplevelDeclaration> = vec![];
-        for src in &self.sources {
-            let stringified_src = match src {
-                AsnSource::Path(p) => read_to_string(p)?,
-                AsnSource::Literal(l) => l.clone(),
-            };
-            modules.append(
-                &mut asn_spec(&stringified_src)?
-                    .into_iter()
-                    .flat_map(|(_, tld)| tld)
-                    .collect(),
-            );
-        }
-        let (valid_tlds, mut validator_errors) = Validator::new(modules).validate()?;
-        let (generated, mut generator_errors) = valid_tlds.into_iter().fold(
-            (String::new(), Vec::<Box<dyn Error>>::new()),
-            |(mut rust, mut errors), tld| {
-                match generate(&self.framework, tld, None) {
-                    Ok(r) => {
-                        rust = rust + &r + "\n";
-                    }
-                    Err(e) => errors.push(Box::new(e)),
-                }
-                (rust, errors)
-=======
-impl Asnr<AsnrCompileReady> {
-    /// Add an ASN1 source to the compile command by path
-    /// * `path_to_source` - path to ASN1 file to include
-    pub fn add_asn_by_path(self, path_to_source: impl Into<PathBuf>) -> Asnr<AsnrCompileReady> {
-        let mut sources: Vec<AsnSource> = self.state.sources;
-        sources.push(AsnSource::Path(path_to_source.into()));
-        Asnr {
-            state: AsnrCompileReady {
-                output_path: self.state.output_path,
-                sources,
-                no_std: self.state.no_std,
-            },
-        }
-    }
-
-    /// Generate Rust representations compatible with an environment without the standard library
-    /// * `is_supporting` - whether the generated Rust should comply with no_std
-    pub fn no_std(self, is_supporting: bool) -> Asnr<AsnrCompileReady> {
-        Self {
-            state: AsnrCompileReady {
-                output_path: self.state.output_path,
-                sources: self.state.sources,
-                no_std: is_supporting,
->>>>>>> 5cf67523
-            },
-        }
-    }
-
-    /// Add several ASN1 sources by path to the compile command
-    /// * `path_to_source` - iterator of paths to the ASN1 files to be included
-    pub fn add_asn_sources_by_path(
-        self,
-        paths_to_sources: impl Iterator<Item = impl Into<PathBuf>>,
-    ) -> Asnr<AsnrCompileReady> {
-        let mut sources: Vec<AsnSource> = self.state.sources;
-        sources.extend(paths_to_sources.map(|p| AsnSource::Path(p.into())));
-        Asnr {
-            state: AsnrCompileReady {
-                sources,
-                output_path: self.state.output_path,
-                no_std: self.state.no_std,
-            },
-        }
-    }
-
-    /// Add a literal ASN1 source to the compile command
-    /// * `literal` - literal ASN1 statement to include
-    /// ```rust
-    /// # use asnr_compiler::Asnr;
-    /// Asnr::new().add_asn_literal("My-test-integer ::= INTEGER (1..128)").compile_to_string();
-    /// ```
-    pub fn add_asn_literal(self, literal: impl Into<String>) -> Asnr<AsnrCompileReady> {
-        let mut sources: Vec<AsnSource> = self.state.sources;
-        sources.push(AsnSource::Literal(literal.into()));
-        Asnr {
-            state: AsnrCompileReady {
-                output_path: self.state.output_path,
-                sources,
-                no_std: self.state.no_std,
-            },
-        }
-    }
-
-    /// Runs the ASNR compiler command and returns stringified Rust.
-    /// Returns a Result wrapping a compilation result:
-    /// * _Ok_  - tuple containing the stringified Rust representation of the ASN1 spec as well as a vector of warnings raised during the compilation
-    /// * _Err_ - Unrecoverable error, no rust representations were generated
-    pub fn compile_to_string(self) -> Result<(String, Vec<Box<dyn Error>>), Box<dyn Error>> {
-        internal_compile(&Asnr {
-            state: AsnrSourcesSet {
-                sources: self.state.sources,
-                no_std: self.state.no_std,
-            },
-        }, false)
-    }
-
-    /// Runs the ASNR compiler command.
-    /// Returns a Result wrapping a compilation result:
-    /// * _Ok_  - Vector of warnings raised during the compilation
-    /// * _Err_ - Unrecoverable error, no rust representations were generated
-    pub fn compile(self) -> Result<Vec<Box<dyn Error>>, Box<dyn Error>> {
-        let (result, warnings) = internal_compile(
-            &Asnr {
-                state: AsnrSourcesSet {
-                    sources: self.state.sources,
-                    no_std: self.state.no_std,
-                },
-            },
-            true,
-        )?;
-
-        fs::write(self.state.output_path, result)?;
-
-        Ok(warnings)
-    }
-}
-
-fn internal_compile(
-    asnr: &Asnr<AsnrSourcesSet>,
-    include_clippy_allows: bool,
-) -> Result<(String, Vec<Box<dyn Error>>), Box<dyn Error>> {
-    let mut result = imports_and_generic_types(None, asnr.state.no_std, include_clippy_allows);
-    let mut warnings = Vec::<Box<dyn Error>>::new();
-    let mut modules: Vec<ToplevelDeclaration> = vec![];
-    for src in &asnr.state.sources {
-        let stringified_src = match src {
-            AsnSource::Path(p) => read_to_string(p)?,
-            AsnSource::Literal(l) => l.clone(),
-        };
-        modules.append(
-            &mut asn_spec(&stringified_src)?
-                .into_iter()
-                .flat_map(|(_, tld)| tld)
-                .collect(),
-        );
-    }
-    let (valid_tlds, mut validator_errors) = Validator::new(modules).validate()?;
-    let (generated, mut generator_errors) = valid_tlds.into_iter().fold(
-        (String::new(), Vec::<Box<dyn Error>>::new()),
-        |(mut rust, mut errors), tld| {
-            match generate(tld, None) {
-                Ok(r) => {
-                    rust = rust + &r + "\n";
-                }
-                Err(e) => errors.push(Box::new(e)),
-            }
-            (rust, errors)
-        },
-    );
-    result += &generated;
-    warnings.append(&mut validator_errors);
-    warnings.append(&mut generator_errors);
-
-    result = format_bindings(&result).unwrap_or(result);
-
-    Ok((result, warnings))
-}
-
-fn format_bindings(bindings: &String) -> Result<String, Box<dyn Error>> {
-    let mut rustfmt = PathBuf::from(env::var("CARGO_HOME")?);
-    rustfmt.push("bin/rustfmt");
-    let mut cmd = Command::new(&*rustfmt);
-
-    cmd.stdin(Stdio::piped()).stdout(Stdio::piped());
-
-    let mut child = cmd.spawn()?;
-    let mut child_stdin = child.stdin.take().unwrap();
-    let mut child_stdout = child.stdout.take().unwrap();
-
-    // Write to stdin in a new thread, so that we can read from stdout on this
-    // thread. This keeps the child from blocking on writing to its stdout which
-    // might block us from writing to its stdin.
-    let bindings = bindings.to_owned();
-    let stdin_handle = ::std::thread::spawn(move || {
-        let _ = child_stdin.write_all(bindings.as_bytes());
-        bindings
-    });
-
-    let mut output = vec![];
-    io::copy(&mut child_stdout, &mut output)?;
-
-    let status = child.wait()?;
-    let bindings = stdin_handle.join().expect(
-        "The thread writing to rustfmt's stdin doesn't do \
-             anything that could panic",
-    );
-
-    match String::from_utf8(output) {
-        Ok(bindings) => match status.code() {
-            Some(0) => Ok(bindings),
-            Some(2) => Err(Box::new(io::Error::new(
-                io::ErrorKind::Other,
-                "Rustfmt parsing errors.".to_string(),
-            ))),
-            Some(3) => Ok(bindings),
-            _ => Err(Box::new(io::Error::new(
-                io::ErrorKind::Other,
-                "Internal rustfmt error".to_string(),
-            ))),
-        },
-        _ => Ok(bindings.into()),
-    }
-}
-
-#[cfg(test)]
-mod tests {
-    use std::path::PathBuf;
-
-    use crate::Asnr;
-
-    #[test]
-    fn compiles_a_simple_spec() {
-        println!(
-            "{:#?}",
-<<<<<<< HEAD
-            Asnr::compiler()
-            .framework(crate::Framework::Rasn)
-                .no_std(false)
-                // .add_asn_by_path(PathBuf::from("test_asn1/AddGrpC.asn"))
-                // .add_asn_by_path(PathBuf::from("test_asn1/ETSI-ITS-CDD.asn"))
-                 .add_asn_by_path(PathBuf::from("test_asn1/v2x.asn"))
-=======
-            Asnr::new()
-                .no_std(true)
-                // .add_asn_by_path(PathBuf::from("test_asn1/AddGrpC.asn"))
-                // .add_asn_by_path(PathBuf::from("test_asn1/ETSI-ITS-CDD.asn"))
-                .add_asn_by_path(PathBuf::from("test_asn1/v2x.asn"))
->>>>>>> 5cf67523
-                // .add_asn_by_path(PathBuf::from("test_asn1/denm_2_0.asn"))
-                // .add_asn_by_path(PathBuf::from(
-                //     "test_asn1/CPM-OriginatingStationContainers.asn"
-                // ))
-                // .add_asn_by_path(PathBuf::from("test_asn1/CPM-PerceivedObjectContainer.asn"))
-                // .add_asn_by_path(PathBuf::from("test_asn1/CPM-PerceptionRegionContainer.asn"))
-                // .add_asn_by_path(PathBuf::from(
-                //     "test_asn1/CPM-SensorInformationContainer.asn"
-                // ))
-                // .add_asn_by_path(PathBuf::from("test_asn1/CPM-PDU-Descriptions.asn"))
-                .set_output_path(PathBuf::from("../asnr-transcoder/src/generated.rs"))
-                .compile()
-                .unwrap()
-        )
-    }
-}
+//! The `asnr-compiler` library is a parser combinator that parses ASN1 specifications and outputs
+//! encoding-rule-agnotic rust representations of the ASN1 data elements. ASNR heavily relies on the great
+//! library [nom](https://docs.rs/nom/latest/nom/) for its basic parsers. It is designed to be
+//! encoding-rule-agnostic, so that its output can be used regardless whether the actual encoding follows
+//! BER, DER, CER, PER, XER, or whatever exotic *ERs still out there.
+//!
+//! ## Example
+//!
+//! In order to compile ASN1 in your build process, invoke the ASNR compiler in your [`build.rs` build script](https://doc.rust-lang.org/cargo/reference/build-scripts.html).
+//!
+//! ```rust
+//! // build.rs build script
+//! use std::path::PathBuf;
+//! use asnr_compiler::Asnr;
+//!
+//! fn main() {
+//!   // Initialize the compiler
+//!   match Asnr::new()
+//!     // add a single ASN1 source file
+//!     .add_asn_by_path(PathBuf::from("spec_1.asn"))
+//!     // add several ASN1 source files
+//!     .add_asn_sources_by_path(vec![
+//!         PathBuf::from("spec_2.asn"),
+//!         PathBuf::from("spec_3.asn"),
+//!     ].iter())
+//!     // set an output path for the generated rust code
+//!     .set_output_path(PathBuf::from("./asn/generated.rs"))
+//!     // you may also compile literal ASN1 snippets
+//!     .add_asn_literal("My-test-integer ::= INTEGER (1..128)")
+//!     // optionally choose to support `no_std`
+//!     .no_std(true)
+//!     .compile() {
+//!     Ok(warnings /* Vec<Box<dyn Error>> */) => { /* handle compilation warnings */ }
+//!     Err(error /* Box<dyn Error> */) => { /* handle unrecoverable compilation error */ }
+//!   }
+//! }
+//! ```
+mod generator;
+mod parser;
+mod validator;
+pub(crate) mod utils;
+
+use std::{
+    env::{self},
+    error::Error,
+    fs::{self, read_to_string},
+    io::{self, Write},
+    path::PathBuf,
+    process::{Command, Stdio},
+    vec,
+};
+
+use asnr_grammar::ToplevelDeclaration;
+use generator::{generate, imports_and_generic_types};
+use parser::asn_spec;
+use validator::Validator;
+
+/// The ASNR compiler
+#[derive(Debug, PartialEq)]
+pub struct Asnr<S: AsnrState> {
+    state: S,
+}
+
+/// Typestate representing compiler with missing parameters
+pub struct AsnrMissingParams {
+    no_std: bool,
+    framework: Framework,
+}
+
+impl Default for AsnrMissingParams {
+    fn default() -> Self {
+        Self { no_std: false, framework: Framework::Asnr }
+    }
+}
+
+#[derive(Debug, PartialEq, Default)]
+pub enum Framework {
+  #[default] Asnr,
+  Rasn
+}
+
+/// Typestate representing compiler that is ready to compile
+pub struct AsnrCompileReady {
+    sources: Vec<AsnSource>,
+    output_path: PathBuf,
+    no_std: bool,
+    framework: Framework,
+}
+
+/// Typestate representing compiler that has the output path set, but is missing ASN1 sources
+pub struct AsnrOutputSet {
+    output_path: PathBuf,
+    no_std: bool,
+    framework: Framework,
+}
+
+/// Typestate representing compiler that knows about ASN1 sources, but doesn't have an output path set
+pub struct AsnrSourcesSet {
+    sources: Vec<AsnSource>,
+    no_std: bool,
+    framework: Framework,
+}
+
+/// State of the Asnr compiler
+pub trait AsnrState {}
+impl AsnrState for AsnrCompileReady {}
+impl AsnrState for AsnrOutputSet {}
+impl AsnrState for AsnrSourcesSet {}
+impl AsnrState for AsnrMissingParams {}
+
+#[derive(Debug, PartialEq)]
+enum AsnSource {
+    Path(PathBuf),
+    Literal(String),
+}
+
+impl Asnr<AsnrMissingParams> {
+    /// Provides a Builder for building ASNR compiler commands
+    pub fn new() -> Asnr<AsnrMissingParams> {
+        Asnr {
+            state: AsnrMissingParams::default(),
+        }
+    }
+
+    /// Add an ASN1 source to the compile command by path
+    /// * `path_to_source` - path to ASN1 file to include
+    pub fn add_asn_by_path(self, path_to_source: impl Into<PathBuf>) -> Asnr<AsnrSourcesSet> {
+        Asnr {
+            state: AsnrSourcesSet {
+                sources: vec![AsnSource::Path(path_to_source.into())],
+                no_std: self.state.no_std,
+                framework: self.state.framework,
+            },
+        }
+    }
+
+    /// Generate Rust representations compatible with an environment without the standard library
+    /// * `is_supporting` - whether the generated Rust should comply with no_std
+    pub fn no_std(self, is_supporting: bool) -> Self {
+        Self {
+            state: AsnrMissingParams {
+                no_std: is_supporting,
+                framework: self.state.framework,
+            },
+        }
+    }
+
+    /// Select the framework used to represent the ASN1 data elements in Rust.
+    /// The ASNR compiler can generate code for two frameworks:
+    /// 1. the `asnr-transcoder` crate, that supports UPER only
+    /// 2. the `rasn` crate, that supports BER, CER, DER, UPER, and PER
+    /// * `framework` - which framework the ASNR compiler should generate code for
+    pub fn framework(self, framework: Framework) -> Self {
+        Self {
+            state: AsnrMissingParams {
+                no_std: self.state.no_std,
+                framework,
+            },
+        }
+    }
+
+    /// Add several ASN1 sources by path to the compile command
+    /// * `path_to_source` - iterator of paths to the ASN1 files to be included
+    pub fn add_asn_sources_by_path(
+        self,
+        paths_to_sources: impl Iterator<Item = impl Into<PathBuf>>,
+    ) -> Asnr<AsnrSourcesSet> {
+        Asnr {
+            state: AsnrSourcesSet {
+                sources: paths_to_sources
+                    .map(|p| AsnSource::Path(p.into()))
+                    .collect(),
+                no_std: self.state.no_std,
+                framework: self.state.framework,
+            },
+        }
+    }
+
+    /// Add a literal ASN1 source to the compile command
+    /// * `literal` - literal ASN1 statement to include
+    /// ```rust
+    /// # use asnr_compiler::Asnr;
+    /// Asnr::new().add_asn_literal("My-test-integer ::= INTEGER (1..128)").compile_to_string();
+    /// ```
+    pub fn add_asn_literal(self, literal: impl Into<String>) -> Asnr<AsnrSourcesSet> {
+        Asnr {
+            state: AsnrSourcesSet {
+                sources: vec![AsnSource::Literal(literal.into())],
+                no_std: self.state.no_std,
+                framework: self.state.framework,
+            },
+        }
+    }
+
+    /// Set the output path for the generated rust representation.
+    /// * `output_path` - path to an output file or directory, if path indicates
+    ///                   a directory, the output file is named `asnr_generated.rs`
+    pub fn set_output_path(self, output_path: impl Into<PathBuf>) -> Asnr<AsnrOutputSet> {
+        let mut path: PathBuf = output_path.into();
+        if path.is_dir() {
+            path.set_file_name("asnr_generated.rs");
+        }
+        Asnr {
+            state: AsnrOutputSet {
+                output_path: path,
+                no_std: self.state.no_std,
+                framework: self.state.framework,
+            },
+        }
+    }
+}
+
+impl Asnr<AsnrOutputSet> {
+    /// Add an ASN1 source to the compile command by path
+    /// * `path_to_source` - path to ASN1 file to include
+    pub fn add_asn_by_path(self, path_to_source: impl Into<PathBuf>) -> Asnr<AsnrCompileReady> {
+        Asnr {
+            state: AsnrCompileReady {
+                sources: vec![AsnSource::Path(path_to_source.into())],
+                no_std: self.state.no_std,
+                output_path: self.state.output_path,
+                framework: self.state.framework,
+            },
+        }
+    }
+
+    /// Generate Rust representations compatible with an environment without the standard library
+    /// * `is_supporting` - whether the generated Rust should comply with no_std
+    pub fn no_std(self, is_supporting: bool) -> Self {
+        Self {
+            state: AsnrOutputSet {
+                output_path: self.state.output_path,
+                no_std: is_supporting,
+                framework: self.state.framework,
+            },
+        }
+    }
+
+    /// Select the framework used to represent the ASN1 data elements in Rust.
+    /// The ASNR compiler can generate code for two frameworks:
+    /// 1. the `asnr-transcoder` crate, that supports UPER only
+    /// 2. the `rasn` crate, that supports BER, CER, DER, UPER, and PER
+    /// * `framework` - which framework the ASNR compiler should generate code for
+    pub fn framework(self, framework: Framework) -> Self {
+        Self {
+            state: AsnrOutputSet {
+                no_std: self.state.no_std,
+                output_path: self.state.output_path,
+                framework,
+            },
+        }
+    }
+
+    /// Add several ASN1 sources by path to the compile command
+    /// * `path_to_source` - iterator of paths to the ASN1 files to be included
+    pub fn add_asn_sources_by_path(
+        self,
+        paths_to_sources: impl Iterator<Item = impl Into<PathBuf>>,
+    ) -> Asnr<AsnrCompileReady> {
+        Asnr {
+            state: AsnrCompileReady {
+                sources: paths_to_sources
+                    .map(|p| AsnSource::Path(p.into()))
+                    .collect(),
+                no_std: self.state.no_std,
+                output_path: self.state.output_path,
+                framework: self.state.framework,
+            },
+        }
+    }
+
+    /// Add a literal ASN1 source to the compile command
+    /// * `literal` - literal ASN1 statement to include
+    /// ```rust
+    /// # use asnr_compiler::Asnr;
+    /// Asnr::new().add_asn_literal("My-test-integer ::= INTEGER (1..128)").compile_to_string();
+    /// ```
+    pub fn add_asn_literal(self, literal: impl Into<String>) -> Asnr<AsnrCompileReady> {
+        Asnr {
+            state: AsnrCompileReady {
+                sources: vec![AsnSource::Literal(literal.into())],
+                no_std: self.state.no_std,
+                output_path: self.state.output_path,
+                framework: self.state.framework,
+            },
+        }
+    }
+}
+
+impl Asnr<AsnrSourcesSet> {
+    /// Add an ASN1 source to the compile command by path
+    /// * `path_to_source` - path to ASN1 file to include
+    pub fn add_asn_by_path(self, path_to_source: impl Into<PathBuf>) -> Asnr<AsnrSourcesSet> {
+        let mut sources: Vec<AsnSource> = self.state.sources;
+        sources.push(AsnSource::Path(path_to_source.into()));
+        Asnr {
+            state: AsnrSourcesSet {
+                sources,
+                no_std: self.state.no_std,
+                framework: self.state.framework,
+            },
+        }
+    }
+
+    /// Generate Rust representations compatible with an environment without the standard library
+    /// * `is_supporting` - whether the generated Rust should comply with no_std
+    pub fn no_std(self, is_supporting: bool) -> Asnr<AsnrSourcesSet> {
+        Self {
+            state: AsnrSourcesSet {
+                sources: self.state.sources,
+                no_std: is_supporting,
+                framework: self.state.framework,
+            },
+        }
+    }
+
+    /// Select the framework used to represent the ASN1 data elements in Rust.
+    /// The ASNR compiler can generate code for two frameworks:
+    /// 1. the `asnr-transcoder` crate, that supports UPER only
+    /// 2. the `rasn` crate, that supports BER, CER, DER, UPER, and PER
+    /// * `framework` - which framework the ASNR compiler should generate code for
+    pub fn framework(self, framework: Framework) -> Self {
+        Self {
+            state: AsnrSourcesSet {
+                no_std: self.state.no_std,
+                sources: self.state.sources,
+                framework,
+            },
+        }
+    }
+
+    /// Add several ASN1 sources by path to the compile command
+    /// * `path_to_source` - iterator of paths to the ASN1 files to be included
+    pub fn add_asn_sources_by_path(
+        self,
+        paths_to_sources: impl Iterator<Item = impl Into<PathBuf>>,
+    ) -> Asnr<AsnrSourcesSet> {
+        let mut sources: Vec<AsnSource> = self.state.sources;
+        sources.extend(paths_to_sources.map(|p| AsnSource::Path(p.into())));
+        Asnr {
+            state: AsnrSourcesSet {
+                sources,
+                no_std: self.state.no_std,
+                framework: self.state.framework,
+            },
+        }
+    }
+
+    /// Add a literal ASN1 source to the compile command
+    /// * `literal` - literal ASN1 statement to include
+    /// ```rust
+    /// # use asnr_compiler::Asnr;
+    /// Asnr::new().add_asn_literal("My-test-integer ::= INTEGER (1..128)").compile_to_string();
+    /// ```
+    pub fn add_asn_literal(self, literal: impl Into<String>) -> Asnr<AsnrSourcesSet> {
+        let mut sources: Vec<AsnSource> = self.state.sources;
+        sources.push(AsnSource::Literal(literal.into()));
+        Asnr {
+            state: AsnrSourcesSet {
+                sources,
+                no_std: self.state.no_std,
+                framework: self.state.framework,
+            },
+        }
+    }
+
+    /// Set the output path for the generated rust representation.
+    /// * `output_path` - path to an output file or directory, if path indicates
+    ///                   a directory, the output file is named `asnr_generated.rs`
+    pub fn set_output_path(self, output_path: impl Into<PathBuf>) -> Asnr<AsnrCompileReady> {
+        let mut path: PathBuf = output_path.into();
+        if path.is_dir() {
+            path.set_file_name("asnr_generated.rs");
+        }
+        Asnr {
+            state: AsnrCompileReady {
+                sources: self.state.sources,
+                output_path: path,
+                no_std: self.state.no_std,
+                framework: self.state.framework,
+            },
+        }
+    }
+
+    /// Runs the ASNR compiler command and returns stringified Rust.
+    /// Returns a Result wrapping a compilation result:
+    /// * _Ok_  - tuple containing the stringified Rust representation of the ASN1 spec as well as a vector of warnings raised during the compilation
+    /// * _Err_ - Unrecoverable error, no rust representations were generated
+    pub fn compile_to_string(self) -> Result<(String, Vec<Box<dyn Error>>), Box<dyn Error>> {
+        internal_compile(&self, false)
+    }
+}
+
+impl Asnr<AsnrCompileReady> {
+    /// Add an ASN1 source to the compile command by path
+    /// * `path_to_source` - path to ASN1 file to include
+    pub fn add_asn_by_path(self, path_to_source: impl Into<PathBuf>) -> Asnr<AsnrCompileReady> {
+        let mut sources: Vec<AsnSource> = self.state.sources;
+        sources.push(AsnSource::Path(path_to_source.into()));
+        Asnr {
+            state: AsnrCompileReady {
+                output_path: self.state.output_path,
+                sources,
+                no_std: self.state.no_std,
+                framework: self.state.framework,
+            },
+        }
+    }
+
+    /// Generate Rust representations compatible with an environment without the standard library
+    /// * `is_supporting` - whether the generated Rust should comply with no_std
+    pub fn no_std(self, is_supporting: bool) -> Asnr<AsnrCompileReady> {
+        Self {
+            state: AsnrCompileReady {
+                output_path: self.state.output_path,
+                sources: self.state.sources,
+                no_std: is_supporting,
+                framework: self.state.framework,
+            },
+        }
+    }
+
+    /// Select the framework used to represent the ASN1 data elements in Rust.
+    /// The ASNR compiler can generate code for two frameworks:
+    /// 1. the `asnr-transcoder` crate, that supports UPER only
+    /// 2. the `rasn` crate, that supports BER, CER, DER, UPER, and PER
+    /// * `framework` - which framework the ASNR compiler should generate code for
+    pub fn framework(self, framework: Framework) -> Self {
+        Self {
+            state: AsnrCompileReady {
+                no_std: self.state.no_std,
+                sources: self.state.sources,
+                output_path: self.state.output_path,
+                framework,
+            },
+        }
+    }
+
+    /// Add several ASN1 sources by path to the compile command
+    /// * `path_to_source` - iterator of paths to the ASN1 files to be included
+    pub fn add_asn_sources_by_path(
+        self,
+        paths_to_sources: impl Iterator<Item = impl Into<PathBuf>>,
+    ) -> Asnr<AsnrCompileReady> {
+        let mut sources: Vec<AsnSource> = self.state.sources;
+        sources.extend(paths_to_sources.map(|p| AsnSource::Path(p.into())));
+        Asnr {
+            state: AsnrCompileReady {
+                sources,
+                output_path: self.state.output_path,
+                no_std: self.state.no_std,
+                framework: self.state.framework,
+            },
+        }
+    }
+
+    /// Add a literal ASN1 source to the compile command
+    /// * `literal` - literal ASN1 statement to include
+    /// ```rust
+    /// # use asnr_compiler::Asnr;
+    /// Asnr::new().add_asn_literal("My-test-integer ::= INTEGER (1..128)").compile_to_string();
+    /// ```
+    pub fn add_asn_literal(self, literal: impl Into<String>) -> Asnr<AsnrCompileReady> {
+        let mut sources: Vec<AsnSource> = self.state.sources;
+        sources.push(AsnSource::Literal(literal.into()));
+        Asnr {
+            state: AsnrCompileReady {
+                output_path: self.state.output_path,
+                sources,
+                no_std: self.state.no_std,
+                framework: self.state.framework,
+            },
+        }
+    }
+
+    /// Runs the ASNR compiler command and returns stringified Rust.
+    /// Returns a Result wrapping a compilation result:
+    /// * _Ok_  - tuple containing the stringified Rust representation of the ASN1 spec as well as a vector of warnings raised during the compilation
+    /// * _Err_ - Unrecoverable error, no rust representations were generated
+    pub fn compile_to_string(self) -> Result<(String, Vec<Box<dyn Error>>), Box<dyn Error>> {
+        internal_compile(&Asnr {
+            state: AsnrSourcesSet {
+                sources: self.state.sources,
+                no_std: self.state.no_std,
+                framework: self.state.framework,
+            },
+        }, false)
+    }
+
+    /// Runs the ASNR compiler command.
+    /// Returns a Result wrapping a compilation result:
+    /// * _Ok_  - Vector of warnings raised during the compilation
+    /// * _Err_ - Unrecoverable error, no rust representations were generated
+    pub fn compile(self) -> Result<Vec<Box<dyn Error>>, Box<dyn Error>> {
+        let (result, warnings) = internal_compile(
+            &Asnr {
+                state: AsnrSourcesSet {
+                    sources: self.state.sources,
+                    no_std: self.state.no_std,
+                    framework: self.state.framework,
+                },
+            },
+            true,
+        )?;
+
+        fs::write(self.state.output_path, result)?;
+
+        Ok(warnings)
+    }
+}
+
+fn internal_compile(
+    asnr: &Asnr<AsnrSourcesSet>,
+    include_clippy_allows: bool,
+) -> Result<(String, Vec<Box<dyn Error>>), Box<dyn Error>> {
+    let mut result = imports_and_generic_types(&asnr.state.framework, None, asnr.state.no_std, include_clippy_allows);
+    let mut warnings = Vec::<Box<dyn Error>>::new();
+    let mut modules: Vec<ToplevelDeclaration> = vec![];
+    for src in &asnr.state.sources {
+        let stringified_src = match src {
+            AsnSource::Path(p) => read_to_string(p)?,
+            AsnSource::Literal(l) => l.clone(),
+        };
+        modules.append(
+            &mut asn_spec(&stringified_src)?
+                .into_iter()
+                .flat_map(|(_, tld)| tld)
+                .collect(),
+        );
+    }
+    let (valid_tlds, mut validator_errors) = Validator::new(modules).validate()?;
+    let (generated, mut generator_errors) = valid_tlds.into_iter().fold(
+        (String::new(), Vec::<Box<dyn Error>>::new()),
+        |(mut rust, mut errors), tld| {
+            match generate(&asnr.state.framework, tld, None) {
+                Ok(r) => {
+                    rust = rust + &r + "\n";
+                }
+                Err(e) => errors.push(Box::new(e)),
+            }
+            (rust, errors)
+        },
+    );
+    result += &generated;
+    warnings.append(&mut validator_errors);
+    warnings.append(&mut generator_errors);
+
+    result = format_bindings(&result).unwrap_or(result);
+
+    Ok((result, warnings))
+}
+
+fn format_bindings(bindings: &String) -> Result<String, Box<dyn Error>> {
+    let mut rustfmt = PathBuf::from(env::var("CARGO_HOME")?);
+    rustfmt.push("bin/rustfmt");
+    let mut cmd = Command::new(&*rustfmt);
+
+    cmd.stdin(Stdio::piped()).stdout(Stdio::piped());
+
+    let mut child = cmd.spawn()?;
+    let mut child_stdin = child.stdin.take().unwrap();
+    let mut child_stdout = child.stdout.take().unwrap();
+
+    // Write to stdin in a new thread, so that we can read from stdout on this
+    // thread. This keeps the child from blocking on writing to its stdout which
+    // might block us from writing to its stdin.
+    let bindings = bindings.to_owned();
+    let stdin_handle = ::std::thread::spawn(move || {
+        let _ = child_stdin.write_all(bindings.as_bytes());
+        bindings
+    });
+
+    let mut output = vec![];
+    io::copy(&mut child_stdout, &mut output)?;
+
+    let status = child.wait()?;
+    let bindings = stdin_handle.join().expect(
+        "The thread writing to rustfmt's stdin doesn't do \
+             anything that could panic",
+    );
+
+    match String::from_utf8(output) {
+        Ok(bindings) => match status.code() {
+            Some(0) => Ok(bindings),
+            Some(2) => Err(Box::new(io::Error::new(
+                io::ErrorKind::Other,
+                "Rustfmt parsing errors.".to_string(),
+            ))),
+            Some(3) => Ok(bindings),
+            _ => Err(Box::new(io::Error::new(
+                io::ErrorKind::Other,
+                "Internal rustfmt error".to_string(),
+            ))),
+        },
+        _ => Ok(bindings.into()),
+    }
+}
+
+#[cfg(test)]
+mod tests {
+    use std::path::PathBuf;
+
+    use crate::Asnr;
+
+    #[test]
+    fn compiles_a_simple_spec() {
+        println!(
+            "{:#?}",
+            Asnr::new()
+                .no_std(true)
+                // .add_asn_by_path(PathBuf::from("test_asn1/AddGrpC.asn"))
+                // .add_asn_by_path(PathBuf::from("test_asn1/ETSI-ITS-CDD.asn"))
+                .add_asn_by_path(PathBuf::from("test_asn1/v2x.asn"))
+                // .add_asn_by_path(PathBuf::from("test_asn1/denm_2_0.asn"))
+                // .add_asn_by_path(PathBuf::from(
+                //     "test_asn1/CPM-OriginatingStationContainers.asn"
+                // ))
+                // .add_asn_by_path(PathBuf::from("test_asn1/CPM-PerceivedObjectContainer.asn"))
+                // .add_asn_by_path(PathBuf::from("test_asn1/CPM-PerceptionRegionContainer.asn"))
+                // .add_asn_by_path(PathBuf::from(
+                //     "test_asn1/CPM-SensorInformationContainer.asn"
+                // ))
+                // .add_asn_by_path(PathBuf::from("test_asn1/CPM-PDU-Descriptions.asn"))
+                .set_output_path(PathBuf::from("../asnr-transcoder/src/generated.rs"))
+                .compile()
+                .unwrap()
+        )
+    }
+}