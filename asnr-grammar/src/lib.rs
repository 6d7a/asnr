//! The `asnr-grammar` crate describes the single elements of the ASN1 notation.
//! It includes constants for the various ASN1 keywords and types to represent the
//! single ASN1 data elements in an intermediate representation from which the
//! generator module produces de-/encodable types.
//! The intermediate representation aims to preserve as much information as possible
//! from the original specification, even though some of that information might not actually
//! be relevant for decoding and encoding in any of the common encoding rules
//! (inner type constraints are such an example).
#![no_std]
extern crate alloc;
extern crate asnr_traits;
#[macro_use]
extern crate asnr_grammar_derive;

use asnr_traits::Declare;

pub mod constraints;
pub mod encoding_rules;
pub mod error;
pub mod information_object;
pub mod parameterization;
pub mod types;
pub mod utils;

use alloc::{
    borrow::ToOwned,
    boxed::Box,
    collections::BTreeMap,
    format,
    string::{String, ToString},
    vec,
    vec::Vec,
};
use constraints::Constraint;
use error::{GrammarError, GrammarErrorType};
use information_object::{
    InformationObjectClass, InformationObjectFieldReference, ObjectFieldIdentifier,
    ToplevelInformationDeclaration,
};
use parameterization::Parameterization;
use types::*;
use utils::{find_tld_or_enum_value_by_name, int_type_token};

// Comment tokens
pub const BLOCK_COMMENT_START: &'static str = "/*";
pub const BLOCK_COMMENT_END: &'static str = "*/";
pub const LINE_COMMENT: &'static str = "--";

// Bracket tokens
pub const LEFT_PARENTHESIS: char = '(';
pub const RIGHT_PARENTHESIS: char = ')';
pub const LEFT_BRACKET: char = '[';
pub const RIGHT_BRACKET: char = ']';
pub const LEFT_BRACE: char = '{';
pub const RIGHT_BRACE: char = '}';
pub const LEFT_CHEVRON: char = '<';
pub const RIGHT_CHEVRON: char = '>';

// Type tokens
pub const NULL: &'static str = "NULL";
pub const BOOLEAN: &'static str = "BOOLEAN";
pub const INTEGER: &'static str = "INTEGER";
pub const REAL: &'static str = "REAL";
pub const BIT_STRING: &'static str = "BIT STRING";
pub const OCTET_STRING: &'static str = "OCTET STRING";
pub const IA5_STRING: &'static str = "IA5String";
pub const UTF8_STRING: &'static str = "UTF8String";
pub const NUMERIC_STRING: &'static str = "NumericString";
pub const VISIBLE_STRING: &'static str = "VisibleString";
pub const TELETEX_STRING: &'static str = "TeletexString";
pub const VIDEOTEX_STRING: &'static str = "VideotexString";
pub const GRAPHIC_STRING: &'static str = "GraphicString";
pub const GENERAL_STRING: &'static str = "GeneralString";
pub const UNIVERSAL_STRING: &'static str = "UniversalString";
pub const BMP_STRING: &'static str = "BMPString";
pub const PRINTABLE_STRING: &'static str = "PrintableString";
pub const ENUMERATED: &'static str = "ENUMERATED";
pub const CHOICE: &'static str = "CHOICE";
pub const SEQUENCE: &'static str = "SEQUENCE";
pub const OF: &'static str = "OF";
pub const ALL: &'static str = "ALL";
pub const SET: &'static str = "SET";
pub const SET_OF: &'static str = "SET OF";
pub const OBJECT_IDENTIFIER: &'static str = "OBJECT IDENTIFIER";

// Tagging tokens
pub const UNIVERSAL: &'static str = "UNIVERSAL";
pub const PRIVATE: &'static str = "PRIVATE";
pub const APPLICATION: &'static str = "APPLICATION";

// Value tokens
pub const TRUE: &'static str = "TRUE";
pub const FALSE: &'static str = "FALSE";

// Header tokens
pub const BEGIN: &'static str = "BEGIN";
pub const END: &'static str = "END";
pub const DEFINITIONS: &'static str = "DEFINITIONS";
pub const AUTOMATIC: &'static str = "AUTOMATIC";
pub const EXPLICIT: &'static str = "EXPLICIT";
pub const IMPLICIT: &'static str = "IMPLICIT";
pub const IMPORTS: &'static str = "IMPORTS";
pub const FROM: &'static str = "FROM";
pub const INSTRUCTIONS: &'static str = "INSTRUCTIONS";
pub const TAGS: &'static str = "TAGS";
pub const EXTENSIBILITY_IMPLIED: &'static str = "EXTENSIBILITY IMPLIED";
pub const WITH_SUCCESSORS: &'static str = "WITH SUCCESSORS";
pub const SEMICOLON: char = ';';

// Information Object Class tokens
pub const AMPERSAND: char = '&';
pub const CLASS: &'static str = "CLASS";
pub const UNIQUE: &'static str = "UNIQUE";
pub const WITH_SYNTAX: &'static str = "WITH SYNTAX";
pub const AT: char = '@';
pub const DOT: char = '.';

// Subtyping tokens
pub const SIZE: &'static str = "SIZE";
pub const DEFAULT: &'static str = "DEFAULT";
pub const OPTIONAL: &'static str = "OPTIONAL";
pub const WITH_COMPONENTS: &'static str = "WITH COMPONENTS";
pub const WITH_COMPONENT: &'static str = "WITH COMPONENT";
pub const UNION: &'static str = "UNION";
pub const EXCEPT: &'static str = "EXCEPT";
pub const INTERSECTION: &'static str = "INTERSECTION";
pub const ABSENT: &'static str = "ABSENT";
pub const PRESENT: &'static str = "PRESENT";
pub const INCLUDES: &'static str = "INCLUDES";
pub const MIN: &'static str = "MIN";
pub const MAX: &'static str = "MAX";
pub const LESS_THAN: char = '<';
pub const GREATER_THAN: char = '>';
pub const PIPE: &'static str = "|";
pub const CARET: &'static str = "^";

pub const ASSIGN: &'static str = "::=";
pub const RANGE: &'static str = "..";
pub const ELLIPSIS: &'static str = "...";
pub const COMMA: char = ',';
pub const COLON: char = ':';
pub const SINGLE_QUOTE: char = '\'';

// invalid syntax word tokens
pub const ABSTRACT_SYNTAX: &'static str = "ABSTRACT-SYNTAX";
pub const BIT: &'static str = "BIT";
pub const CHARACTER: &'static str = "CHARACTER";
pub const CONTAINING: &'static str = "CONTAINING";
pub const DATE: &'static str = "DATE";
pub const DATE_TIME: &'static str = "DATE-TIME";
pub const DURATION: &'static str = "DURATION";
pub const EMBEDDED: &'static str = "EMBEDDED";
pub const EXTERNAL: &'static str = "EXTERNAL";
pub const INSTANCE: &'static str = "INSTANCE";
pub const MINUS_INFINITY: &'static str = "MINUS-INFINITY";
pub const NOT_A_NUMBER: &'static str = "NOT-A-NUMBER";
pub const OBJECT: &'static str = "OBJECT";
pub const OCTET: &'static str = "OCTET";
pub const OID_IRI: &'static str = "OID-IRI";
pub const PLUS_INFINITY: &'static str = "PLUS-INFINITY";
pub const RELATIVE_OID: &'static str = "RELATIVE-OID";
pub const RELATIVE_OID_IRI: &'static str = "RELATIVE-OID-IRI";
pub const TIME: &'static str = "TIME";
pub const TIME_OF_DAY: &'static str = "TIME-OF-DAY";
pub const TYPE_IDENTIFIER: &'static str = "TYPE-IDENTIFIER";

pub const ASN1_KEYWORDS: [&str; 63] = [
    ABSTRACT_SYNTAX,
    BIT,
    CHARACTER,
    CONTAINING,
    DATE,
    DATE_TIME,
    DURATION,
    EMBEDDED,
    EXTERNAL,
    INSTANCE,
    MINUS_INFINITY,
    NOT_A_NUMBER,
    OBJECT,
    OCTET,
    OID_IRI,
    PLUS_INFINITY,
    RELATIVE_OID,
    RELATIVE_OID_IRI,
    TIME,
    TIME_OF_DAY,
    TYPE_IDENTIFIER,
    SIZE,
    DEFAULT,
    OPTIONAL,
    WITH_COMPONENTS,
    WITH_COMPONENT,
    UNION,
    EXCEPT,
    INTERSECTION,
    ABSENT,
    PRESENT,
    INCLUDES,
    MIN,
    MAX,
    CLASS,
    UNIQUE,
    WITH_SYNTAX,
    NULL,
    BOOLEAN,
    INTEGER,
    REAL,
    ENUMERATED,
    CHOICE,
    SEQUENCE,
    OF,
    ALL,
    SET,
    OBJECT_IDENTIFIER,
    UNIVERSAL,
    PRIVATE,
    APPLICATION,
    TRUE,
    FALSE,
    BEGIN,
    END,
    DEFINITIONS,
    AUTOMATIC,
    EXPLICIT,
    IMPLICIT,
    IMPORTS,
    FROM,
    INSTRUCTIONS,
    TAGS,
];

#[derive(Debug, Clone, PartialEq)]
pub struct EncodingReferenceDefault(pub String);

impl From<&str> for EncodingReferenceDefault {
    fn from(value: &str) -> Self {
        Self(value.into())
    }
}

#[derive(Debug, Clone, PartialEq)]
pub enum TaggingEnvironment {
    AUTOMATIC,
    IMPLICIT,
    EXPLICIT,
}

#[derive(Debug, Clone, PartialEq)]
pub enum ExtensibilityEnvironment {
    IMPLIED,
    EXPLICIT,
}

#[derive(Debug, Clone, PartialEq)]
pub struct Import {
    pub types: Vec<String>,
    pub origin_name: String,
    pub origin_identifier: ObjectIdentifier,
    pub with_successors: bool,
}

impl From<(Vec<&str>, (&str, ObjectIdentifier, Option<&str>))> for Import {
    fn from(value: (Vec<&str>, (&str, ObjectIdentifier, Option<&str>))) -> Self {
        Self {
            types: value.0.into_iter().map(|s| String::from(s)).collect(),
            origin_name: value.1 .0.into(),
            origin_identifier: value.1 .1,
            with_successors: value.1 .2.is_some(),
        }
    }
}

#[derive(Debug, Clone, PartialEq)]
pub struct ModuleReference {
    pub name: String,
    pub module_identifier: ObjectIdentifier,
    pub encoding_reference_default: Option<EncodingReferenceDefault>,
    pub tagging_environment: TaggingEnvironment,
    pub extensibility_environment: ExtensibilityEnvironment,
    pub imports: Vec<Import>,
}

impl
    From<(
        &str,
        ObjectIdentifier,
        (
            Option<EncodingReferenceDefault>,
            TaggingEnvironment,
            ExtensibilityEnvironment,
        ),
        Option<Vec<Import>>,
    )> for ModuleReference
{
    fn from(
        value: (
            &str,
            ObjectIdentifier,
            (
                Option<EncodingReferenceDefault>,
                TaggingEnvironment,
                ExtensibilityEnvironment,
            ),
            Option<Vec<Import>>,
        ),
    ) -> Self {
        Self {
            name: value.0.into(),
            module_identifier: value.1,
            encoding_reference_default: value.2 .0,
            tagging_environment: value.2 .1,
            extensibility_environment: value.2 .2,
            imports: value.3.unwrap_or(vec![]),
        }
    }
}

#[derive(Debug, Clone, PartialEq)]
pub struct ObjectIdentifier(pub Vec<ObjectIdentifierArc>);

impl From<Vec<ObjectIdentifierArc>> for ObjectIdentifier {
    fn from(value: Vec<ObjectIdentifierArc>) -> Self {
        Self(value)
    }
}

#[derive(Debug, Clone, PartialEq, Declare)]
pub struct ObjectIdentifierArc {
    pub name: Option<String>,
    pub number: Option<u128>,
}

impl From<u128> for ObjectIdentifierArc {
    fn from(value: u128) -> Self {
        Self {
            name: None,
            number: Some(value),
        }
    }
}

impl From<&str> for ObjectIdentifierArc {
    fn from(value: &str) -> Self {
        Self {
            name: Some(value.into()),
            number: None,
        }
    }
}

impl From<(&str, u128)> for ObjectIdentifierArc {
    fn from(value: (&str, u128)) -> Self {
        Self {
            name: Some(value.0.into()),
            number: Some(value.1),
        }
    }
}

#[derive(Debug, Clone, PartialEq)]
pub enum ToplevelDeclaration {
    Type(ToplevelTypeDeclaration),
    Value(ToplevelValueDeclaration),
    Information(ToplevelInformationDeclaration),
}

impl ToplevelDeclaration {
    pub fn name(&self) -> &String {
        match self {
            ToplevelDeclaration::Information(i) => &i.name,
            ToplevelDeclaration::Type(t) => &t.name,
            ToplevelDeclaration::Value(v) => &v.name,
        }
    }

    pub(crate) fn get_distinguished_or_enum_value(
        &self,
        type_name: Option<&String>,
        identifier: &String,
    ) -> Option<ASN1Value> {
        if let ToplevelDeclaration::Type(t) = self {
            if type_name.is_some() && Some(&t.name) != type_name {
                return None;
            }
            match &t.r#type {
                ASN1Type::Enumerated(e) => {
                    return e.members.iter().find_map(|m| {
                        (&m.name == identifier).then(|| ASN1Value::Integer(m.index as i128))
                    })
                }
                ASN1Type::Integer(i) => {
                    return i
                        .distinguished_values
                        .as_ref()
                        .map(|dv| {
                            dv.iter().find_map(|d| {
                                (&d.name == identifier).then(|| ASN1Value::Integer(d.value))
                            })
                        })
                        .flatten()
                }
                _ => (),
            }
        }
        None
    }

    pub fn is_class_with_name(&self, name: &String) -> Option<&InformationObjectClass> {
        match self {
            ToplevelDeclaration::Information(info) => match &info.value {
                information_object::ASN1Information::ObjectClass(class) => {
                    (&info.name == name).then(|| class)
                }
                _ => None,
            },
            _ => None,
        }
    }

    /// Traverses a top-level declaration to check for references to other top-level declarations
    /// in a constraint. An example would be the constraint of the `intercontinental` field in the
    /// following example.
    /// ```ignore
    /// fifteen INTEGER = 15
    ///
    /// Departures ::= SEQUENCE {
    ///   local SEQUENCE (SIZE(0..999)) OF Local,
    ///   continental SEQUENCE (SIZE(0..99)) OF Continental,
    ///   intercontinental SEQUENCE (SIZE(0..fifteen)) OF Intercontinental
    /// }
    /// ```
    pub fn has_constraint_reference(&self) -> bool {
        match self {
            ToplevelDeclaration::Type(t) => t.r#type.contains_constraint_reference(),
            // TODO: Cover constraint references in other types of top-level declarations
            _ => false,
        }
    }

    /// Traverses a top-level declaration to replace references to other top-level declarations
    /// in a constraint. An example would be the constraint of the `intercontinental` field in the
    /// following example.
    /// ```ignore
    /// fifteen INTEGER = 15
    ///
    /// Departures ::= SEQUENCE {
    ///   local SEQUENCE (SIZE(0..999)) OF Local,
    ///   continental SEQUENCE (SIZE(0..99)) OF Continental,
    ///   intercontinental SEQUENCE (SIZE(0..fifteen)) OF Intercontinental
    /// }
    /// ```
    /// The method handles linking of multiple constraint references within a top-level declaration.
    /// ### Params
    ///  * `tlds` - vector of other top-level declarations that will be searched as the method resolves a reference
    /// returns `true` if the reference was resolved successfully.
    pub fn link_constraint_reference(
        &mut self,
        tlds: &BTreeMap<String, ToplevelDeclaration>,
    ) -> bool {
        match self {
            ToplevelDeclaration::Type(t) => t.r#type.link_constraint_reference(&t.name, tlds),
            // TODO: Cover constraint references in other types of top-level declarations
            _ => false,
        }
    }
}

#[derive(Debug, Clone, PartialEq)]
pub struct ToplevelValueDeclaration {
    pub comments: String,
    pub name: String,
    pub type_name: String,
    pub value: ASN1Value,
}

impl From<(Vec<&str>, &str, &str, ASN1Value)> for ToplevelValueDeclaration {
    fn from(value: (Vec<&str>, &str, &str, ASN1Value)) -> Self {
        Self {
            comments: value.0.join("\n"),
            name: value.1.into(),
            type_name: value.2.into(),
            value: value.3,
        }
    }
}

#[derive(Debug, Clone, PartialEq)]
pub struct ToplevelTypeDeclaration {
    pub comments: String,
    pub tag: Option<AsnTag>,
    pub name: String,
    pub r#type: ASN1Type,
    pub parameterization: Option<Parameterization>,
}

impl
    From<(
        Vec<&str>,
        &str,
        Option<Parameterization>,
        (Option<AsnTag>, ASN1Type),
    )> for ToplevelTypeDeclaration
{
    fn from(
        value: (
            Vec<&str>,
            &str,
            Option<Parameterization>,
            (Option<AsnTag>, ASN1Type),
        ),
    ) -> Self {
        Self {
            comments: value.0.join("\n"),
            name: value.1.into(),
            parameterization: value.2,
            r#type: value.3 .1,
            tag: value.3 .0,
        }
    }
}

/// The possible types of an ASN1 data element.
/// In addition, the `ElsewhereDeclaredType` enumeral denotes an type
/// specified in the same or an imported ASN1 specification.
#[derive(Debug, Clone, PartialEq)]
pub enum ASN1Type {
    Null,
    Boolean,
    Integer(Integer),
    Real(Real),
    BitString(BitString),
    OctetString(OctetString),
    CharacterString(CharacterString),
    Enumerated(Enumerated),
    Choice(Choice),
    Sequence(SequenceOrSet),
    SequenceOf(SequenceOf),
    Set(SequenceOrSet),
    // SetOf,
    ElsewhereDeclaredType(DeclarationElsewhere),
    InformationObjectFieldReference(InformationObjectFieldReference),
}

impl ASN1Type {
    pub fn link_constraint_reference(
        &mut self,
        name: &String,
        tlds: &BTreeMap<String, ToplevelDeclaration>,
    ) -> bool {
        match self {
            ASN1Type::Null => false,
            ASN1Type::Boolean => false,
            ASN1Type::Integer(i) => i
                .constraints
                .iter_mut()
                .map(|c| c.link_cross_reference(name, tlds))
                .fold(false, |acc, b| acc || b),
            ASN1Type::BitString(b) => b
                .constraints
                .iter_mut()
                .map(|c| c.link_cross_reference(name, tlds))
                .fold(false, |acc, b| acc || b),
            ASN1Type::OctetString(o) => o
                .constraints
                .iter_mut()
                .map(|c| c.link_cross_reference(name, tlds))
                .fold(false, |acc, b| acc || b),
            ASN1Type::CharacterString(c) => c
                .constraints
                .iter_mut()
                .map(|c| c.link_cross_reference(name, tlds))
                .fold(false, |acc, b| acc || b),
            ASN1Type::Enumerated(e) => e
                .constraints
                .iter_mut()
                .map(|c| c.link_cross_reference(name, tlds))
                .fold(false, |acc, b| acc || b),
            ASN1Type::Choice(c) => {
                c.constraints
                    .iter_mut()
                    .map(|c| c.link_cross_reference(name, tlds))
                    .fold(false, |acc, b| acc || b)
                    || c.options
                        .iter_mut()
                        .map(|o| {
                            let b = o.r#type.link_constraint_reference(&o.name, tlds);
                            let a = o
                                .constraints
                                .iter_mut()
                                .map(|c| c.link_cross_reference(name, tlds))
                                .fold(false, |acc, b| acc || b);
                            a || b
                        })
                        .fold(false, |acc, b| acc || b)
            }
            ASN1Type::Sequence(s) => {
                s.constraints
                    .iter_mut()
                    .map(|c| c.link_cross_reference(name, tlds))
                    .fold(false, |acc, b| acc || b)
                    || s.members
                        .iter_mut()
                        .map(|o| {
                            let b = o.r#type.link_constraint_reference(&o.name, tlds);
                            let a = o
                                .constraints
                                .iter_mut()
                                .map(|c| c.link_cross_reference(name, tlds))
                                .fold(false, |acc, b| acc || b);
                            a || b
                        })
                        .fold(false, |acc, b| acc || b)
            }
            ASN1Type::SequenceOf(s) => {
                let a = s
                    .constraints
                    .iter_mut()
                    .map(|c| c.link_cross_reference(name, tlds))
                    .fold(false, |acc, b| acc || b);
                let b = s.r#type.link_constraint_reference(name, tlds);
                a || b
            }
            ASN1Type::ElsewhereDeclaredType(e) => e
                .constraints
                .iter_mut()
                .map(|c| c.link_cross_reference(&e.identifier, tlds))
                .fold(false, |acc, b| acc || b),
            _ => false,
        }
    }

    pub fn contains_constraint_reference(&self) -> bool {
        match self {
            ASN1Type::Null => false,
            ASN1Type::Boolean => false,
            ASN1Type::Integer(i) => i.constraints.iter().any(|c| c.has_cross_reference()),
            ASN1Type::BitString(b) => b.constraints.iter().any(|c| c.has_cross_reference()),
            ASN1Type::OctetString(o) => o.constraints.iter().any(|c| c.has_cross_reference()),
            ASN1Type::CharacterString(c) => c.constraints.iter().any(|c| c.has_cross_reference()),
            ASN1Type::Enumerated(e) => e.constraints.iter().any(|c| c.has_cross_reference()),
            ASN1Type::Choice(c) => {
                c.constraints.iter().any(|c| c.has_cross_reference())
                    || c.options.iter().any(|o| {
                        o.r#type.contains_constraint_reference()
                            || o.constraints.iter().any(|c| c.has_cross_reference())
                    })
            }
            ASN1Type::Sequence(s) => {
                s.constraints.iter().any(|c| c.has_cross_reference())
                    || s.members.iter().any(|m| {
                        m.r#type.contains_constraint_reference()
                            || m.constraints.iter().any(|c| c.has_cross_reference())
                    })
            }
            ASN1Type::SequenceOf(s) => {
                s.constraints.iter().any(|c| c.has_cross_reference())
                    || s.r#type.contains_constraint_reference()
            }
            ASN1Type::ElsewhereDeclaredType(e) => {
                e.constraints.iter().any(|c| c.has_cross_reference())
            }
            _ => false,
        }
    }

    pub fn contains_class_field_reference(&self) -> bool {
        match self {
            ASN1Type::Choice(c) => c
                .options
                .iter()
                .any(|o| o.r#type.contains_class_field_reference()),
            ASN1Type::Sequence(s) => s
                .members
                .iter()
                .any(|m| m.r#type.contains_class_field_reference()),
            ASN1Type::SequenceOf(so) => so.r#type.contains_class_field_reference(),
            ASN1Type::InformationObjectFieldReference(io_ref) => {
                if let Some(ObjectFieldIdentifier::SingleValue(_)) = io_ref.field_path.last() {
                    true
                } else {
                    false
                }
            }
            _ => false,
        }
    }

    pub fn resolve_class_field_reference(
        self,
        tlds: &BTreeMap<String, ToplevelDeclaration>,
    ) -> Self {
        match self {
            ASN1Type::Choice(c) => ASN1Type::Choice(Choice {
                extensible: c.extensible,
                options: c
                    .options
                    .into_iter()
                    .map(|option| ChoiceOption {
                        name: option.name,
                        tag: option.tag,
                        r#type: option.r#type.resolve_class_field_reference(tlds),
                        constraints: vec![],
                    })
                    .collect(),
                constraints: c.constraints,
            }),
            ASN1Type::Sequence(s) => ASN1Type::Sequence(SequenceOrSet {
                extensible: s.extensible,
                constraints: s.constraints,
                members: s
                    .members
                    .into_iter()
                    .map(|mut member| {
                        member.constraints = vec![];
                        member.r#type = member.r#type.resolve_class_field_reference(tlds);
                        member
                    })
                    .collect(),
            }),
            ASN1Type::InformationObjectFieldReference(_) => self.reassign_type_for_ref(tlds),
            _ => self,
        }
    }

    fn reassign_type_for_ref(mut self, tlds: &BTreeMap<String, ToplevelDeclaration>) -> Self {
        if let Self::InformationObjectFieldReference(ref ior) = self {
            if let Some(t) = tlds
                .iter()
                .find_map(|(_, c)| {
                    c.is_class_with_name(&ior.class)
                        .map(|clazz| clazz.get_field(&ior.field_path))
                })
                .flatten()
                .map(|class_field| class_field.r#type.clone())
                .flatten()
            {
                self = t;
            }
        }
        self
    }

    pub fn link_subtype_constraint(
        &mut self,
        tlds: &BTreeMap<String, ToplevelDeclaration>,
    ) -> bool {
        match self {
            Self::ElsewhereDeclaredType(e) => {
                if let Some(ToplevelDeclaration::Type(t)) = tlds.get(&e.identifier) {
                    *self = t.r#type.clone();
                    return true;
                }
                false
            }
            _ => false,
        }
    }
}

impl ToString for ASN1Type {
    fn to_string(&self) -> String {
        match self {
            ASN1Type::Null => "Asn1Null".to_owned(),
            ASN1Type::Boolean => "bool".to_owned(),
            ASN1Type::Integer(i) => i.type_token(),
            ASN1Type::Real(_) => "f64".to_owned(),
            ASN1Type::BitString(_) => "Vec<bool>".to_owned(),
            ASN1Type::OctetString(_) => "Vec<u8>".to_owned(),
            ASN1Type::CharacterString(_) => "String".to_owned(),
            ASN1Type::Enumerated(_) => todo!(),
            ASN1Type::Choice(_) => todo!(),
            ASN1Type::Sequence(_) => todo!(),
            ASN1Type::SequenceOf(_) => todo!(),
            ASN1Type::Set(_) => todo!(),
            ASN1Type::ElsewhereDeclaredType(e) => e.identifier.clone(),
            ASN1Type::InformationObjectFieldReference(_) => todo!(),
        }
    }
}

pub const NUMERIC_STRING_CHARSET: [char; 11] =
    [' ', '0', '1', '2', '3', '4', '5', '6', '7', '8', '9'];
pub const PRINTABLE_STRING_CHARSET: [char; 74] = [
    'A', 'B', 'C', 'D', 'E', 'F', 'G', 'H', 'I', 'J', 'K', 'L', 'M', 'N', 'O', 'P', 'Q', 'R', 'S',
    'T', 'U', 'V', 'W', 'X', 'Y', 'Z', 'a', 'b', 'c', 'd', 'e', 'f', 'g', 'h', 'i', 'j', 'k', 'l',
    'm', 'n', 'o', 'p', 'q', 'r', 's', 't', 'u', 'v', 'w', 'x', 'y', 'z', '0', '1', '2', '3', '4',
    '5', '6', '7', '8', '9', ' ', '\'', '(', ')', '+', ',', '-', '.', '/', ':', '=', '?',
];

/// The types of an ASN1 character strings.
#[derive(Debug, Clone, PartialEq, Copy)]
pub enum CharacterStringType {
    NumericString,
    VisibleString,
    IA5String,
    TeletexString,
    VideotexString,
    GraphicString,
    GeneralString,
    UniversalString,
    UTF8String,
    BMPString,
    PrintableString,
}

impl CharacterStringType {
    pub fn is_known_multiplier_string(&self) -> bool {
        match self {
            Self::NumericString
            | Self::VisibleString
            | Self::PrintableString
            | Self::IA5String
            | Self::UniversalString
            | Self::BMPString => true,
            _ => false,
        }
    }

    pub fn character_set(&self) -> BTreeMap<usize, char> {
        match self {
            CharacterStringType::NumericString => {
                NUMERIC_STRING_CHARSET.into_iter().enumerate().collect()
            }
            CharacterStringType::VisibleString | CharacterStringType::PrintableString => {
                PRINTABLE_STRING_CHARSET.into_iter().enumerate().collect()
            }
            CharacterStringType::IA5String => (0..128u32)
                .into_iter()
                .map(|i| char::from_u32(i).unwrap())
                .enumerate()
                .collect(),
            _ => (0..u16::MAX as u32)
                .into_iter()
                .filter_map(|i| char::from_u32(i))
                .enumerate()
                .collect(),
        }
    }
}

impl From<&str> for CharacterStringType {
    fn from(value: &str) -> Self {
        match value {
            IA5_STRING => Self::IA5String,
            NUMERIC_STRING => Self::NumericString,
            VISIBLE_STRING => Self::VisibleString,
            TELETEX_STRING => Self::TeletexString,
            VIDEOTEX_STRING => Self::VideotexString,
            GRAPHIC_STRING => Self::GraphicString,
            GENERAL_STRING => Self::GeneralString,
            UNIVERSAL_STRING => Self::UniversalString,
            BMP_STRING => Self::BMPString,
            PRINTABLE_STRING => Self::PrintableString,
            _ => Self::UTF8String,
        }
    }
}

impl asnr_traits::Declare for ASN1Type {
    fn declare(&self) -> String {
        match self {
            ASN1Type::Null => "ASN1Type::Null".into(),
            ASN1Type::Boolean => "ASN1Type::Boolean".into(),
            ASN1Type::Integer(i) => format!("ASN1Type::Integer({})", i.declare()),
            ASN1Type::Real(r) => format!("ASN1Type::Real({})", r.declare()),
            ASN1Type::BitString(b) => format!("ASN1Type::BitString({})", b.declare()),
            ASN1Type::OctetString(o) => format!("ASN1Type::OctetString({})", o.declare()),
            ASN1Type::CharacterString(o) => format!("ASN1Type::CharacterString({})", o.declare()),
            ASN1Type::Enumerated(e) => format!("ASN1Type::Enumerated({})", e.declare()),
            ASN1Type::SequenceOf(s) => format!("ASN1Type::SequenceOf({})", s.declare()),
            ASN1Type::Sequence(s) => format!("ASN1Type::Sequence({})", s.declare()),
            ASN1Type::Set(s) => format!("ASN1Type::Set({})", s.declare()),
            ASN1Type::Choice(c) => format!("ASN1Type::Choice({})", c.declare()),
            ASN1Type::ElsewhereDeclaredType(els) => {
                format!("ASN1Type::ElsewhereDeclaredType({})", els.declare())
            }
            ASN1Type::InformationObjectFieldReference(iofr) => format!(
                "ASN1Type::InformationObjectFieldReference({})",
                iofr.declare()
            ),
        }
    }
}

/// The possible types of an ASN1 value.
#[derive(Debug, Clone, PartialEq)]
pub enum ASN1Value {
    All,
    Null,
    Boolean(bool),
    Choice(String, Box<ASN1Value>),
    Sequence(Vec<(String, Box<ASN1Value>)>),
    Integer(i128),
    Real(f64),
    String(String),
    BitString(Vec<bool>),
    EnumeratedValue(String),
    ElsewhereDeclaredValue(String),
}

impl ASN1Value {
    pub fn max(
        &self,
        other: &ASN1Value,
        char_set: Option<&BTreeMap<usize, char>>,
    ) -> Result<ASN1Value, GrammarError> {
        self.min_max(other, char_set, false)
    }

    pub fn min(
        &self,
        other: &ASN1Value,
        char_set: Option<&BTreeMap<usize, char>>,
    ) -> Result<ASN1Value, GrammarError> {
        self.min_max(other, char_set, true)
    }

    fn min_max(
        &self,
        other: &ASN1Value,
        char_set: Option<&BTreeMap<usize, char>>,
        getting_mininum: bool,
    ) -> Result<ASN1Value, GrammarError> {
        match (self, other, char_set) {
            (ASN1Value::Integer(s), ASN1Value::Integer(o), _) => {
                if getting_mininum {
                    Ok(ASN1Value::Integer(*s.min(o)))
                } else {
                    Ok(ASN1Value::Integer(*s.max(o)))
                }
            }
            (ASN1Value::String(s), ASN1Value::String(o), Some(set)) => {
                if s.len() != 1 || o.len() != 1 {
                    return Err(GrammarError {
                        details: format!(
                            "Unsupported operation for ASN1Values {:?} and {:?}",
                            self, other
                        ),
                        kind: GrammarErrorType::UnpackingError,
                    });
                }
                let s_as_char = s.chars().next().unwrap();
                let o_as_char = o.chars().next().unwrap();
                match (
                    set.iter().find(|(_, c)| s_as_char == **c),
                    set.iter().find(|(_, c)| o_as_char == **c),
                ) {
                    (Some((self_i, _)), Some((other_i, _))) => {
                        let return_self = if getting_mininum {
                            self_i <= other_i
                        } else {
                            self_i >= other_i
                        };
                        if return_self {
                            Ok(self.clone())
                        } else {
                            Ok(other.clone())
                        }
                    }
                    _ => Err(GrammarError {
                        details: format!(
                            "Failed to find ASN1Values {:?} and {:?} in character set {:?}",
                            self, other, char_set
                        ),
                        kind: GrammarErrorType::UnpackingError,
                    }),
                }
            }
            _ => Err(GrammarError {
                details: format!(
                    "Unsupported operation for ASN1Values {:?} and {:?}",
                    self, other
                ),
                kind: GrammarErrorType::UnpackingError,
            }),
        }
    }

    pub fn unwrap_as_integer(&self) -> Result<i128, GrammarError> {
        if let ASN1Value::Integer(i) = self {
            Ok(*i)
        } else {
            Err(GrammarError {
                details: format!("Cannot unwrap {:?} as integer!", self),
                kind: error::GrammarErrorType::UnpackingError,
            })
        }
    }

    pub fn unwrap_as_char_vec(&self) -> Result<Vec<char>, GrammarError> {
        if let ASN1Value::String(s) = self {
            Ok(s.chars().collect())
        } else {
            Err(GrammarError {
                details: format!("Cannot unwrap {:?} as vector of chars!", self),
                kind: error::GrammarErrorType::UnpackingError,
            })
        }
    }

    pub fn is_elsewhere_declared(&self) -> bool {
        match self {
            Self::ElsewhereDeclaredValue(_) | Self::EnumeratedValue(_) => true,
            _ => false,
        }
    }

    pub fn link_elsewhere_declared(
        &mut self,
        identifier: &String,
        tlds: &BTreeMap<String, ToplevelDeclaration>,
    ) -> bool {
        match self {
            Self::EnumeratedValue(e) | Self::ElsewhereDeclaredValue(e) => {
                if let Some(v) = find_tld_or_enum_value_by_name(identifier, &e, tlds) {
                    *self = v;
                    return true;
                }
                false
            }
            _ => false,
        }
    }

    pub fn value_as_string(&self, type_name: Option<&str>) -> Result<String, GrammarError> {
        match self {
<<<<<<< HEAD
            ASN1Value::All => Ok("ASN1_ALL".to_owned()),
            ASN1Value::Null => Ok("ASN1_NULL".to_owned()),
=======
            ASN1Value::All => Ok("Asn1All".to_owned()),
            ASN1Value::Null => Ok("Asn1Null".to_owned()),
>>>>>>> 5cf67523
            ASN1Value::Choice(i, v) => {
                if let Some(ty_n) = type_name {
                    Ok(format!("{ty_n}::{i}({})", v.value_as_string(None)?))
                } else {
                    Err(GrammarError {
                        details: format!(
                            "A type name is needed to stringify choice value {:?}",
                            self
                        ),
                        kind: GrammarErrorType::UnpackingError,
                    })
                }
            }
            ASN1Value::Sequence(fields) => {
                if let Some(ty_n) = type_name {
                    let stringified_fields = fields
                        .iter()
                        .map(|(id, val)| val.value_as_string(None).map(|s| format!("{id}: {s}")))
                        .collect::<Result<Vec<String>, _>>()?
                        .join(", ");
                    Ok(format!("{ty_n} {{ {stringified_fields} }}"))
                } else {
                    Err(GrammarError {
                        details: format!(
                            "A type name is needed to stringify choice value {:?}",
                            self
                        ),
                        kind: GrammarErrorType::UnpackingError,
                    })
                }
            }
            ASN1Value::Boolean(b) => Ok(format!("{}", b)),
            ASN1Value::Integer(i) => Ok(format!("{}", i)),
            ASN1Value::String(s) => Ok(s.clone()),
            ASN1Value::Real(r) => Ok(format!("{}", r)),
            ASN1Value::BitString(_) => todo!(),
            ASN1Value::EnumeratedValue(e) => Ok(e.clone()),
            ASN1Value::ElsewhereDeclaredValue(e) => Ok(e.clone()),
        }
    }
}

impl asnr_traits::Declare for ASN1Value {
    fn declare(&self) -> String {
        match self {
            ASN1Value::All => String::from("ASN1Value::All"),
            ASN1Value::Null => String::from("ASN1Value::Null"),
            ASN1Value::Real(r) => format!("ASN1Value::Real({})", r),
            ASN1Value::Boolean(b) => format!("ASN1Value::Boolean({})", b),
            ASN1Value::Integer(i) => format!("ASN1Value::Integer({})", i),
            ASN1Value::String(s) => format!("ASN1Value::String(\"{}\".into())", s),
            ASN1Value::Choice(i, v) => format!("ASN1Value::Choice({i}, Box::new({}))", v.declare()),
            ASN1Value::Sequence(fields) => format!(
                "ASN1Value::Sequence(vec![{}])",
                fields
                    .iter()
                    .map(|(id, val)| format!("({id}, Box::new({}))", val.declare()))
                    .collect::<Vec<String>>()
                    .join(", ")
            ),
            ASN1Value::BitString(s) => format!(
                "ASN1Value::BitString(vec![{}])",
                s.iter()
                    .map(|b| {
                        if *b {
                            String::from("true")
                        } else {
                            String::from("false")
                        }
                    })
                    .collect::<Vec<String>>()
                    .join(", ")
            ),
            ASN1Value::EnumeratedValue(s) => {
                format!("ASN1Value::EnumeratedValue(\"{}\".into())", s)
            }
            ASN1Value::ElsewhereDeclaredValue(s) => {
                format!("ASN1Value::ElsewhereDeclaredValue(\"{}\".into())", s)
            }
        }
    }
}

/// Intermediate placeholder for a type declared in
/// some other part of the ASN1 specification that is
/// being parsed or in one of its imports.
#[derive(Debug, Clone, PartialEq)]
pub struct DeclarationElsewhere {
    pub identifier: String,
    pub constraints: Vec<Constraint>,
}

impl From<(&str, Option<Vec<Constraint>>)> for DeclarationElsewhere {
    fn from(value: (&str, Option<Vec<Constraint>>)) -> Self {
        DeclarationElsewhere {
            identifier: value.0.into(),
            constraints: value.1.unwrap_or(vec![]),
        }
    }
}

impl asnr_traits::Declare for DeclarationElsewhere {
    fn declare(&self) -> String {
        format!(
            "DeclarationElsewhere {{ identifier: \"{}\".into(), constraints: vec![{}] }}",
            self.identifier,
            self.constraints
                .iter()
                .map(|c| c.declare())
                .collect::<Vec<String>>()
                .join(", ")
        )
    }
}

/// Tag classes
#[derive(Debug, Clone, PartialEq)]
pub enum TagClass {
    Universal,
    Application,
    Private,
    ContextSpecific,
}

/// Representation of a tag
#[derive(Debug, Clone, PartialEq)]
pub struct AsnTag {
    pub tag_class: TagClass,
    pub id: u64,
}

impl asnr_traits::Declare for AsnTag {
    fn declare(&self) -> String {
        format!(
            "AsnTag {{ tag_class: TagClass::{:?}, id: {} }}",
            self.tag_class, self.id
        )
    }
}

impl From<(Option<&str>, u64)> for AsnTag {
    fn from(value: (Option<&str>, u64)) -> Self {
        let tag_class = match value.0 {
            Some("APPLICATION") => TagClass::Application,
            Some("UNIVERSAL") => TagClass::Universal,
            Some("PRIVATE") => TagClass::Private,
            _ => TagClass::ContextSpecific,
        };
        AsnTag {
            tag_class,
            id: value.1,
        }
    }
}<|MERGE_RESOLUTION|>--- conflicted
+++ resolved
@@ -1025,13 +1025,8 @@
 
     pub fn value_as_string(&self, type_name: Option<&str>) -> Result<String, GrammarError> {
         match self {
-<<<<<<< HEAD
-            ASN1Value::All => Ok("ASN1_ALL".to_owned()),
-            ASN1Value::Null => Ok("ASN1_NULL".to_owned()),
-=======
             ASN1Value::All => Ok("Asn1All".to_owned()),
             ASN1Value::Null => Ok("Asn1Null".to_owned()),
->>>>>>> 5cf67523
             ASN1Value::Choice(i, v) => {
                 if let Some(ty_n) = type_name {
                     Ok(format!("{ty_n}::{i}({})", v.value_as_string(None)?))
